--- conflicted
+++ resolved
@@ -28,10 +28,7 @@
 dtb-parser = { path = "libs/dtb-parser" }
 pmm = { path = "libs/pmm" }
 ktest = { path = "libs/ktest" }
-<<<<<<< HEAD
-=======
 linked-list = { path = "libs/linked-list" }
->>>>>>> 4f68b8d1
 panic-common = { path = "libs/panic-common" }
 panic-unwind = { path = "libs/panic-unwind" }
 riscv = { path = "libs/riscv" }
@@ -55,11 +52,8 @@
 xmas-elf = "0.9.1"
 talc = "4.4.2"
 pin-project-lite = "0.2.15"
-<<<<<<< HEAD
 rand_chacha = { version = "0.3.1", default-features = false }
 rand = { version = "0.8.5", default-features = false }
-=======
->>>>>>> 4f68b8d1
 
 # wast dependencies
 bumpalo = "3.14.0"
@@ -71,11 +65,7 @@
     "inline-more",
     "nightly",
 ] }
-<<<<<<< HEAD
-wasmparser = { version = "0.216.0", default-features = false }
-=======
 wasmparser = { version = "0.221.0", default-features = false }
->>>>>>> 4f68b8d1
 target-lexicon = { version = "0.13.0", default-features = false }
 cranelift-wasm = { git = "https://github.com/JonasKruckenberg/wasmtime", branch = "no_std3", default-features = false, features = [
     "core",
