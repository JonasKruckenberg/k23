--- conflicted
+++ resolved
@@ -1,5 +1,3 @@
-<<<<<<< HEAD
-=======
 [workspace]
 members = ["kernel", "libs/*", "build/*", "loader", "loader/api", "libs/ktest/macros"]
 resolver = "2"
@@ -165,5 +163,4 @@
 debug = "limited" # The kernel should be able to print stack traces of itself even in release mode
 
 [patch.crates-io]
-regalloc2 = { git = "https://github.com/JonasKruckenberg/regalloc2", branch = "jonas/refactor/static-machine-env" }
->>>>>>> 2bb8828b
+regalloc2 = { git = "https://github.com/JonasKruckenberg/regalloc2", branch = "jonas/refactor/static-machine-env" }