--- conflicted
+++ resolved
@@ -1,5 +1,14 @@
 [workspace]
-members = ["kernel", "libs/*", "build/*", "loader", "loader/api", "loader/api/macros", "libs/ktest/macros", "libs/kconfig-declare/macros"]
+members = [
+    "kernel",
+    "libs/*",
+    "build/*",
+    "loader",
+    "loader/api",
+    "loader/api/macros",
+    "libs/ktest/macros",
+    "libs/kconfig-declare/macros",
+]
 resolver = "2"
 
 [workspace.package]
@@ -22,6 +31,7 @@
 kmm = { path = "libs/kmm" }
 ktest = { path = "libs/ktest" }
 leb128 = { path = "libs/leb128" }
+linked-list-allocator = { path = "libs/linked-list-allocator" }
 panic = { path = "libs/panic" }
 riscv = { path = "libs/riscv" }
 semihosting-logger = { path = "libs/semihosting-logger" }
@@ -31,10 +41,6 @@
 wasm-encoder = { path = "libs/wasm-encoder" }
 wast = { path = "libs/wast" }
 wat = { path = "libs/wat" }
-<<<<<<< HEAD
-linked-list-allocator = { path = "libs/linked-list-allocator" }
-=======
->>>>>>> ec9e33ce
 
 cfg-if = "1.0.0"
 lock_api = "0.4.12"
@@ -43,14 +49,8 @@
 onlyerror = { version = "0.1.4", default-features = false }
 arrayvec = { version = "0.7.4", default-features = false }
 lz4_flex = { version = "0.11", default-features = false }
-<<<<<<< HEAD
-object = { version = "0.36.0", default-features = false }
-gimli = { version = "0.31.0", default-features = false, features = ["read"] }
-=======
 object = { version = "0.36.4", default-features = false }
 gimli = { version = "0.31.0", default-features = false, features = ["read"] }
-linked_list_allocator = "0.10.5"
->>>>>>> ec9e33ce
 talc = "4.4.1"
 #ed25519-dalek = { version = "2.1.1", default-features = false, features = ["fast"] }
 
@@ -60,16 +60,12 @@
 memchr = { version = "2.4.1", default-features = false }
 
 # cranelift dependencies
+target-lexicon = { version = "0.12.14", default-features = false }
 hashbrown = { version = "0.14.5", default-features = false, features = [
     "inline-more",
     "nightly",
 ] }
-<<<<<<< HEAD
-wasmparser = { version = "0.215.0", default-features = false }
-=======
 wasmparser = { version = "0.216.0", default-features = false }
->>>>>>> ec9e33ce
-target-lexicon = { version = "0.12.14", default-features = false }
 cranelift-wasm = { git = "https://github.com/JonasKruckenberg/wasmtime", branch = "no_std2", default-features = false, features = [
     "core",
 ] }
