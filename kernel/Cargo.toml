--- conflicted
+++ resolved
@@ -37,11 +37,7 @@
 object = { workspace = true, features = ["read_core", "write_core", "elf"] }
 gimli = { workspace = true, features = ["read"] }
 onlyerror.workspace = true
-<<<<<<< HEAD
 linked-list-allocator.workspace = true
-=======
-linked_list_allocator.workspace = true
->>>>>>> ec9e33ce
 kconfig-declare.workspace = true
 
 [target.'cfg(any(target_arch = "riscv64", target_arch = "riscv32"))'.dependencies]
