[package]
name = "kernel"
version.workspace = true
edition.workspace = true
authors.workspace = true
license.workspace = true

[lints]
workspace = true

[lib]
harness = false

[[bin]]
name = "kernel"
harness = false

[dependencies]
loader-api.workspace = true
pmm.workspace = true
panic-unwind.workspace = true
semihosting-logger = { workspace = true, features = ["hartid"] }
sync.workspace = true
thread-local.workspace = true
<<<<<<< HEAD
wavltree.workspace = true
=======
>>>>>>> f1a296c5

talc.workspace = true
log.workspace = true
cfg-if.workspace = true
<<<<<<< HEAD
pin-project-lite.workspace = true
=======
>>>>>>> f1a296c5

[target.'cfg(any(target_arch = "riscv64", target_arch = "riscv32"))'.dependencies]
riscv.workspace = true

[dev-dependencies]
ktest.workspace = true
wast.workspace = true<|MERGE_RESOLUTION|>--- conflicted
+++ resolved
@@ -22,18 +22,13 @@
 semihosting-logger = { workspace = true, features = ["hartid"] }
 sync.workspace = true
 thread-local.workspace = true
-<<<<<<< HEAD
 wavltree.workspace = true
-=======
->>>>>>> f1a296c5
 
 talc.workspace = true
 log.workspace = true
 cfg-if.workspace = true
-<<<<<<< HEAD
 pin-project-lite.workspace = true
-=======
->>>>>>> f1a296c5
+
 
 [target.'cfg(any(target_arch = "riscv64", target_arch = "riscv32"))'.dependencies]
 riscv.workspace = true
