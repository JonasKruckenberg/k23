<<<<<<< HEAD
#[cfg(test)]
mod compile_tests {
    use crate::runtime::{Engine, Linker, Module, Store};
    use cranelift_codegen::settings::Configurable;
    use wast::WastDirective;

    fn build_and_run_wasm(wasm: &[u8]) -> ktest::TestResult {
        let isa_builder = cranelift_codegen::isa::lookup(target_lexicon::HOST).unwrap();
        let mut b = cranelift_codegen::settings::builder();
        b.set("opt_level", "speed_and_size").unwrap();

        let target_isa = isa_builder
            .finish(cranelift_codegen::settings::Flags::new(b))
            .unwrap();

        let engine = Engine::new(target_isa);

        let mut store = Store::new(0);

        let module = Module::from_binary(&engine, &store, wasm);
        log::debug!("{module:#?}");

        let linker = Linker::new();
        let instance = linker.instantiate(&mut store, &module);
        instance.debug_print_vmctx(&store);

        Ok(())
    }

    fn build_and_run_wast(wast: &str) -> ktest::TestResult {
        use wast::{
            parser::{self, ParseBuffer},
            Wast, Wat,
        };

        let buf = ParseBuffer::new(wast).unwrap();
        let module = parser::parse::<Wast>(&buf).unwrap();
        for dir in module.directives {
            if let WastDirective::Wat(mut wat) = dir {
                let wasm = wat.encode().unwrap();
                build_and_run_wasm(&wasm)?;
            }
        }

        Ok(())
    }

    macro_rules! wasm_test_case {
        ($name:ident, $fixture:expr) => {
            #[ktest::test]
            fn $name() -> ktest::TestResult {
                let bytes = include_bytes!($fixture);
                build_and_run_wasm(bytes)
            }
        };
    }

    macro_rules! wast_test_case {
        ($name:ident, $fixture:expr) => {
            #[ktest::test]
            fn $name() -> ktest::TestResult {
                let bytes = include_str!($fixture);
                build_and_run_wast(bytes)
            }
        };
    }

    ktest::for_each_fixture!("../tests/fib", wasm_test_case);
    ktest::for_each_fixture!("../tests/testsuite", wast_test_case);
}
=======
// #[cfg(test)]
// mod compile_tests {
//     use crate::runtime::{Engine, Linker, Module, Store};
//     use cranelift_codegen::settings::Configurable;
//
//     static FIXTURES: &[&[u8]] = &[
//         include_bytes!("../tests/fib-cpp.wasm"),
//         include_bytes!("../tests/fib-porffor.wasm"),
//         include_bytes!("../tests/fib-rs-debug.wasm"),
//         include_bytes!("../tests/fib-rs-release.wasm"),
//     ];
//
//     #[ktest::test]
//     fn compile() {
//         for wasm in FIXTURES {
//             let isa_builder = cranelift_codegen::isa::lookup(target_lexicon::HOST).unwrap();
//             let mut b = cranelift_codegen::settings::builder();
//             b.set("opt_level", "speed_and_size").unwrap();
//
//             let target_isa = isa_builder
//                 .finish(cranelift_codegen::settings::Flags::new(b))
//                 .unwrap();
//
//             let engine = Engine::new(target_isa);
//
//             let mut store = Store::new(0);
//
//             let module = Module::from_binary(&engine, &store, wasm);
//             log::debug!("{module:#?}");
//
//             let linker = Linker::new();
//             let instance = linker.instantiate(&mut store, &module);
//             instance.debug_print_vmctx(&store);
//         }
//     }
// }
>>>>>>> f974398f

#[cfg(test)]
mod kstd_tests {
    use core::sync::atomic::{AtomicU8, Ordering};

    use kstd::sync::{LazyLock, Once, OnceLock};

    #[ktest::test]
    fn panic_in_test() {
        assert!(false);
    }

    #[ktest::test]
    fn kstd_once() {
        let once = Once::new();

        assert!(!once.is_completed());

        let mut called = false;
        once.call_once(|| {
            called = true;
        });
        assert!(called);

        let mut called_twice = false;
        once.call_once(|| {
            called_twice = true;
        });
        assert!(!called_twice);

        assert!(once.is_completed());
    }

    #[ktest::test]
    fn kstd_once_lock() {
        let lock = OnceLock::new();

        assert!(lock.get().is_none());

        let val = lock.get_or_init(|| 42);
        assert_eq!(*val, 42);

        assert_eq!(lock.get(), Some(&42));
    }

    #[ktest::test]
    fn kstd_lazy_lock() {
        let mut called = AtomicU8::default();
        let lock = LazyLock::new(|| {
            called.fetch_add(1, Ordering::Relaxed);
            42
        });
        assert_eq!(called.load(Ordering::Acquire), 0);
        assert_eq!(*lock, 42);
        assert_eq!(called.load(Ordering::Acquire), 1);
        assert_eq!(*lock, 42);
        assert_eq!(called.load(Ordering::Acquire), 1);
    }
}<|MERGE_RESOLUTION|>--- conflicted
+++ resolved
@@ -1,11 +1,10 @@
-<<<<<<< HEAD
 #[cfg(test)]
 mod compile_tests {
     use crate::runtime::{Engine, Linker, Module, Store};
     use cranelift_codegen::settings::Configurable;
     use wast::WastDirective;
 
-    fn build_and_run_wasm(wasm: &[u8]) -> ktest::TestResult {
+    fn build_and_run_wasm(wasm: &[u8]) {
         let isa_builder = cranelift_codegen::isa::lookup(target_lexicon::HOST).unwrap();
         let mut b = cranelift_codegen::settings::builder();
         b.set("opt_level", "speed_and_size").unwrap();
@@ -24,11 +23,9 @@
         let linker = Linker::new();
         let instance = linker.instantiate(&mut store, &module);
         instance.debug_print_vmctx(&store);
-
-        Ok(())
     }
 
-    fn build_and_run_wast(wast: &str) -> ktest::TestResult {
+    fn build_and_run_wast(wast: &str) {
         use wast::{
             parser::{self, ParseBuffer},
             Wast, Wat,
@@ -39,11 +36,9 @@
         for dir in module.directives {
             if let WastDirective::Wat(mut wat) = dir {
                 let wasm = wat.encode().unwrap();
-                build_and_run_wasm(&wasm)?;
+                build_and_run_wasm(&wasm);
             }
         }
-
-        Ok(())
     }
 
     macro_rules! wasm_test_case {
@@ -59,7 +54,7 @@
     macro_rules! wast_test_case {
         ($name:ident, $fixture:expr) => {
             #[ktest::test]
-            fn $name() -> ktest::TestResult {
+            fn $name() {
                 let bytes = include_str!($fixture);
                 build_and_run_wast(bytes)
             }
@@ -69,44 +64,6 @@
     ktest::for_each_fixture!("../tests/fib", wasm_test_case);
     ktest::for_each_fixture!("../tests/testsuite", wast_test_case);
 }
-=======
-// #[cfg(test)]
-// mod compile_tests {
-//     use crate::runtime::{Engine, Linker, Module, Store};
-//     use cranelift_codegen::settings::Configurable;
-//
-//     static FIXTURES: &[&[u8]] = &[
-//         include_bytes!("../tests/fib-cpp.wasm"),
-//         include_bytes!("../tests/fib-porffor.wasm"),
-//         include_bytes!("../tests/fib-rs-debug.wasm"),
-//         include_bytes!("../tests/fib-rs-release.wasm"),
-//     ];
-//
-//     #[ktest::test]
-//     fn compile() {
-//         for wasm in FIXTURES {
-//             let isa_builder = cranelift_codegen::isa::lookup(target_lexicon::HOST).unwrap();
-//             let mut b = cranelift_codegen::settings::builder();
-//             b.set("opt_level", "speed_and_size").unwrap();
-//
-//             let target_isa = isa_builder
-//                 .finish(cranelift_codegen::settings::Flags::new(b))
-//                 .unwrap();
-//
-//             let engine = Engine::new(target_isa);
-//
-//             let mut store = Store::new(0);
-//
-//             let module = Module::from_binary(&engine, &store, wasm);
-//             log::debug!("{module:#?}");
-//
-//             let linker = Linker::new();
-//             let instance = linker.instantiate(&mut store, &module);
-//             instance.debug_print_vmctx(&store);
-//         }
-//     }
-// }
->>>>>>> f974398f
 
 #[cfg(test)]
 mod kstd_tests {
