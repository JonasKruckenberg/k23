// Copyright 2025 Jonas Kruckenberg
//
// Licensed under the Apache License, Version 2.0, <LICENSE-APACHE or
// http://apache.org/licenses/LICENSE-2.0> or the MIT license <LICENSE-MIT or
// http://opensource.org/licenses/MIT>, at your option. This file may not be
// copied, modified, or distributed except according to those terms.

use crate::arch;
use crate::panic::panic_count::MustAbort;
use alloc::boxed::Box;
use alloc::string::String;
use backtrace::{Backtrace, SymbolizeContext};
use core::any::Any;
use core::panic::{PanicPayload, UnwindSafe};
use core::{fmt, mem, slice};
use loader_api::BootInfo;
use sync::{LazyLock, OnceLock};

static GLOBAL_PANIC_STATE: OnceLock<GlobalPanicState> = OnceLock::new();

struct GlobalPanicState {
    kernel_virt_base: u64,
    elf: &'static [u8],
}

#[cold]
pub fn init(boot_info: &BootInfo) {
    GLOBAL_PANIC_STATE.get_or_init(|| GlobalPanicState {
        kernel_virt_base: boot_info.kernel_virt.start as u64,
        // Safety: we have to trust the loaders BootInfo here
        elf: unsafe {
            let base = boot_info
                .physical_address_offset
                .checked_add(boot_info.kernel_phys.start)
                .unwrap() as *const u8;

            slice::from_raw_parts(
                base,
                boot_info
                    .kernel_phys
                    .end
                    .checked_sub(boot_info.kernel_phys.start)
                    .unwrap(),
            )
        },
    });
}

static SYMBOLIZE_CONTEXT: LazyLock<Option<SymbolizeContext>> = LazyLock::new(|| {
    log::trace!("Setting up symbolize context...");
    let state = GLOBAL_PANIC_STATE.get()?;

    let elf = xmas_elf::ElfFile::new(state.elf).unwrap();
    Some(SymbolizeContext::new(elf, state.kernel_virt_base).unwrap())
});

/// Determines whether the current thread is unwinding because of panic.
#[inline]
pub fn panicking() -> bool {
    !panic_count::count_is_zero()
}

/// Invokes a closure, capturing the cause of an unwinding panic if one occurs.
///
/// # Errors
///
/// If the given closure panics, the panic cause will be returned in the Err variant.
pub fn catch_unwind<F, R>(f: F) -> Result<R, Box<dyn Any + Send + 'static>>
where
    F: FnOnce() -> R + UnwindSafe,
{
    #[expect(tail_expr_drop_order, reason = "")]
    unwind2::catch_unwind(f).inspect_err(|_| {
        panic_count::decrease(); // decrease the panic count, since we caught it
    })
}

<<<<<<< HEAD
/// Triggers a panic without invoking the panic hook.
pub fn resume_unwind(payload: Box<dyn Any + Send>) -> ! {
    panic_count::increase(false);

    struct RewrapBox(Box<dyn Any + Send>);

    // Safety: TODO
    unsafe impl PanicPayload for RewrapBox {
        fn take_box(&mut self) -> *mut (dyn Any + Send) {
            Box::into_raw(mem::replace(&mut self.0, Box::new(())))
        }

        fn get(&mut self) -> &(dyn Any + Send) {
            &*self.0
        }
    }

    impl fmt::Display for RewrapBox {
        fn fmt(&self, f: &mut fmt::Formatter<'_>) -> fmt::Result {
            f.write_str(payload_as_str(&self.0))
        }
    }

    #[expect(tail_expr_drop_order, reason = "")]
    // Safety: take_box returns an unwrapped box
    rust_panic(unsafe { Box::from_raw(RewrapBox(payload).take_box()) })
=======
pub(crate) fn resume_unwind(payload: Box<dyn Any + Send>) {
    rust_panic(payload)
>>>>>>> 99d3b60e
}

/// Entry point for panics from the `core` crate.
#[panic_handler]
fn begin_panic_handler(info: &core::panic::PanicInfo<'_>) -> ! {
    // disable interrupts as soon as we enter the panic subsystem
    // no need to bother with those now as we're about to shut down anyway
    arch::interrupt::disable();

    let loc = info.location().unwrap(); // Currently always returns Some
    let msg = info.message();

    backtrace::__rust_end_short_backtrace(|| {
        if let Some(must_abort) = panic_count::increase(true) {
            match must_abort {
                MustAbort::PanicInHook => {
                    log::error!("panicked at {loc}:\n{msg}\ncpu panicked while processing panic. aborting.\n");
                }
            }

            // Run thread-local destructors
            // Safety: after this point we cannot access thread locals anyway
            unsafe {
                cpu_local::destructors::run();
            }

            arch::abort();
        }

        log::error!("cpu panicked at {loc}:\n{msg}");

        if let Some(ctx) = SYMBOLIZE_CONTEXT.as_ref() {
            let backtrace = Backtrace::capture(ctx);
            log::error!("{backtrace}");
        } else {
            log::error!(
                "Backtrace unavailable. Panic happened before panic subsystem initialization."
            );
        }

        panic_count::finished_panic_hook();

        if !info.can_unwind() {
            // If a thread panics while running destructors or tries to unwind
            // through a nounwind function (e.g. extern "C") then we cannot continue
            // unwinding and have to abort immediately.
            log::error!("cpu caused non-unwinding panic. aborting.\n");
            arch::abort();
        }

        rust_panic(construct_panic_payload(info))
    })
}

/// Mirroring std, this is an unmangled function on which to slap
/// yer breakpoints for backtracing panics.
#[inline(never)]
#[unsafe(no_mangle)]
fn rust_panic(payload: Box<dyn Any + Send>) -> ! {
    let res = unwind2::begin_panic(payload);

    // Run thread-local destructors
    // Safety: after this point we cannot access thread locals anyway
    unsafe {
        cpu_local::destructors::run();
    }

    match res {
        Ok(_) => arch::exit(0),
        Err(_) => arch::abort(),
    }
}

fn construct_panic_payload(info: &core::panic::PanicInfo) -> Box<dyn Any + Send> {
    struct FormatStringPayload<'a> {
        inner: &'a core::panic::PanicMessage<'a>,
        string: Option<String>,
    }

    impl FormatStringPayload<'_> {
        fn fill(&mut self) -> &mut String {
            let inner = self.inner;
            // Lazily, the first time this gets called, run the actual string formatting.
            self.string.get_or_insert_with(|| {
                let mut s = String::new();
                let mut fmt = fmt::Formatter::new(&mut s);
                let _err = fmt::Display::fmt(&inner, &mut fmt);
                s
            })
        }
    }

    // Safety: TODO
    unsafe impl PanicPayload for FormatStringPayload<'_> {
        fn take_box(&mut self) -> *mut (dyn Any + Send) {
            let contents = mem::take(self.fill());
            Box::into_raw(Box::new(contents))
        }

        fn get(&mut self) -> &(dyn Any + Send) {
            self.fill()
        }
    }

    impl fmt::Display for FormatStringPayload<'_> {
        fn fmt(&self, f: &mut fmt::Formatter<'_>) -> fmt::Result {
            if let Some(s) = &self.string {
                f.write_str(s)
            } else {
                fmt::Display::fmt(&self.inner, f)
            }
        }
    }

    struct StaticStrPayload(&'static str);

    // Safety: TODO
    unsafe impl PanicPayload for StaticStrPayload {
        fn take_box(&mut self) -> *mut (dyn Any + Send) {
            Box::into_raw(Box::new(self.0))
        }

        fn get(&mut self) -> &(dyn Any + Send) {
            &self.0
        }

        fn as_str(&mut self) -> Option<&str> {
            Some(self.0)
        }
    }

    impl fmt::Display for StaticStrPayload {
        fn fmt(&self, f: &mut fmt::Formatter<'_>) -> fmt::Result {
            f.write_str(self.0)
        }
    }

    let msg = info.message();
    if let Some(s) = msg.as_str() {
        // Safety: take_box returns an unwrapped box
        unsafe { Box::from_raw(StaticStrPayload(s).take_box()) }
    } else {
        // Safety: take_box returns an unwrapped box
        unsafe {
            Box::from_raw(
                FormatStringPayload {
                    inner: &msg,
                    string: None,
                }
                .take_box(),
            )
        }
    }
}

<<<<<<< HEAD
fn payload_as_str(payload: &dyn Any) -> &str {
=======
pub fn payload_as_str(payload: &dyn Any) -> &str {
>>>>>>> 99d3b60e
    if let Some(&s) = payload.downcast_ref::<&'static str>() {
        s
    } else if let Some(s) = payload.downcast_ref::<String>() {
        s.as_str()
    } else {
        "Box<dyn Any>"
    }
}

mod panic_count {
    use core::{
        cell::Cell,
        sync::atomic::{AtomicUsize, Ordering},
    };
    use cpu_local::cpu_local;

    /// A reason for forcing an immediate abort on panic.
    #[derive(Debug)]
    pub enum MustAbort {
        // AlwaysAbort,
        PanicInHook,
    }

    // Panic count for the current thread and whether a panic hook is currently
    // being executed.
    cpu_local! {
        static LOCAL_PANIC_COUNT: Cell<(usize, bool)> = Cell::new((0, false));
    }

    static GLOBAL_PANIC_COUNT: AtomicUsize = AtomicUsize::new(0);

    pub fn increase(run_panic_hook: bool) -> Option<MustAbort> {
        LOCAL_PANIC_COUNT.with(|c| {
            let (count, in_panic_hook) = c.get();
            if in_panic_hook {
                return Some(MustAbort::PanicInHook);
            }
            c.set((count + 1, run_panic_hook));
            None
        })
    }

    pub fn finished_panic_hook() {
        LOCAL_PANIC_COUNT.with(|c| {
            let (count, _) = c.get();
            c.set((count, false));
        });
    }

    pub fn decrease() {
        GLOBAL_PANIC_COUNT.fetch_sub(1, Ordering::Relaxed);
        LOCAL_PANIC_COUNT.with(|c| {
            let (count, _) = c.get();
            c.set((count - 1, false));
        });
    }

    // Disregards ALWAYS_ABORT_FLAG
    #[must_use]
    #[inline]
    pub fn count_is_zero() -> bool {
        if GLOBAL_PANIC_COUNT.load(Ordering::Relaxed) == 0 {
            // Fast path: if `GLOBAL_PANIC_COUNT` is zero, all threads
            // (including the current one) will have `LOCAL_PANIC_COUNT`
            // equal to zero, so TLS access can be avoided.
            //
            // In terms of performance, a relaxed atomic load is similar to a normal
            // aligned memory read (e.g., a mov instruction in x86), but with some
            // compiler optimization restrictions. On the other hand, a TLS access
            // might require calling a non-inlinable function (such as `__tls_get_addr`
            // when using the GD TLS model).
            true
        } else {
            is_zero_slow_path()
        }
    }

    // Slow path is in a separate function to reduce the amount of code
    // inlined from `count_is_zero`.
    #[inline(never)]
    #[cold]
    fn is_zero_slow_path() -> bool {
        LOCAL_PANIC_COUNT.with(|c| c.get().0 == 0)
    }
}<|MERGE_RESOLUTION|>--- conflicted
+++ resolved
@@ -6,7 +6,7 @@
 // copied, modified, or distributed except according to those terms.
 
 use crate::arch;
-use crate::panic::panic_count::MustAbort;
+use panic_count::MustAbort;
 use alloc::boxed::Box;
 use alloc::string::String;
 use backtrace::{Backtrace, SymbolizeContext};
@@ -75,9 +75,10 @@
     })
 }
 
-<<<<<<< HEAD
 /// Triggers a panic without invoking the panic hook.
 pub fn resume_unwind(payload: Box<dyn Any + Send>) -> ! {
+    //     rust_panic(payload)
+    
     panic_count::increase(false);
 
     struct RewrapBox(Box<dyn Any + Send>);
@@ -102,10 +103,6 @@
     #[expect(tail_expr_drop_order, reason = "")]
     // Safety: take_box returns an unwrapped box
     rust_panic(unsafe { Box::from_raw(RewrapBox(payload).take_box()) })
-=======
-pub(crate) fn resume_unwind(payload: Box<dyn Any + Send>) {
-    rust_panic(payload)
->>>>>>> 99d3b60e
 }
 
 /// Entry point for panics from the `core` crate.
@@ -261,11 +258,7 @@
     }
 }
 
-<<<<<<< HEAD
-fn payload_as_str(payload: &dyn Any) -> &str {
-=======
 pub fn payload_as_str(payload: &dyn Any) -> &str {
->>>>>>> 99d3b60e
     if let Some(&s) = payload.downcast_ref::<&'static str>() {
         s
     } else if let Some(s) = payload.downcast_ref::<String>() {
