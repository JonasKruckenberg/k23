--- conflicted
+++ resolved
@@ -1,13 +1,7 @@
-<<<<<<< HEAD
 use crate::machine_info::MachineInfo;
 use crate::{allocator, arch, vm, HEAP_SIZE_PAGES, LOG_LEVEL, STACK_SIZE_PAGES};
 use core::{mem, slice};
 use loader_api::{LoaderConfig, MemoryRegionKind};
-=======
-use crate::{allocator, arch, vm, HEAP_SIZE_PAGES, LOG_LEVEL, STACK_SIZE_PAGES};
-use core::mem;
-use loader_api::LoaderConfig;
->>>>>>> 4f68b8d1
 use sync::OnceLock;
 
 const LOADER_CFG: LoaderConfig = {
@@ -74,26 +68,16 @@
     // setup trap handler
 }
 
-<<<<<<< HEAD
 fn init(boot_info: &'static loader_api::BootInfo, minfo: &MachineInfo) {
     semihosting_logger::init(LOG_LEVEL.to_level_filter());
 
     log::trace!("{boot_info:?}");
 
-=======
-fn init(boot_info: &'static loader_api::BootInfo) {
-    semihosting_logger::init(LOG_LEVEL.to_level_filter());
-
->>>>>>> 4f68b8d1
     log::debug!("Setting up kernel heap...");
     allocator::init(boot_info);
 
     log::debug!("Setting up kernel virtual address space...");
-<<<<<<< HEAD
     vm::init(boot_info, minfo);
-=======
-    vm::init(boot_info);
->>>>>>> 4f68b8d1
 
     // panic_unwind::set_hook(Box::new(|info| {
     //     let location = info.location();
@@ -124,32 +108,4 @@
 
 fn post_init_hart() {
     // enable interrupts
-}
-
-<<<<<<< HEAD
-=======
-// fn unmap_loader(
-//     alloc: &mut BitMapAllocator,
-//     loader_region: Range<VirtualAddress>,
-// ) -> Result<(), pmm::Error> {
-//     // let mut mapper: Mapper<kconfig::MEMORY_MODE> = Mapper::from_active(0, alloc);
-//     // let mut flush = Flush::empty(0);
-//
-//     // Unmap the loader regions
-//     // mapper.unmap_forget_range(loader_region, &mut flush)?;
-//
-//     // flush.flush()?;
-//
-//     Ok(())
-// }
-
->>>>>>> 4f68b8d1
-// fn payload_as_str(payload: &dyn Any) -> &str {
-//     if let Some(&s) = payload.downcast_ref::<&'static str>() {
-//         s
-//     } else if let Some(s) = payload.downcast_ref::<String>() {
-//         s.as_str()
-//     } else {
-//         "Box<dyn Any>"
-//     }
-// }+}