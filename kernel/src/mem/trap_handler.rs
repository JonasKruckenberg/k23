--- conflicted
+++ resolved
@@ -9,11 +9,6 @@
 use crate::mem::VirtualAddress;
 use crate::state::global;
 use core::ops::ControlFlow;
-<<<<<<< HEAD
-use kasync::scheduler::Schedule;
-=======
-use riscv::scause::Trap;
->>>>>>> 591d5079
 
 pub fn handle_page_fault(_trap: Trap, _tval: VirtualAddress) -> ControlFlow<()> {
     let current_task = global()
