--- conflicted
+++ resolved
@@ -13,17 +13,13 @@
 pub mod flush;
 pub mod frame_alloc;
 mod frame_list;
-<<<<<<< HEAD
-mod paged_vmo;
-mod wired_vmo;
 mod trap_handler;
 
 pub use trap_handler::trap_handler;
-=======
+
 mod vmo;
 
 use crate::arch;
->>>>>>> 5ec720a7
 use crate::machine_info::MachineInfo;
 use crate::vm::flush::Flush;
 use crate::vm::frame_alloc::Frame;
