// Copyright 2025 Jonas Kruckenberg
//
// Licensed under the Apache License, Version 2.0, <LICENSE-APACHE or
// http://apache.org/licenses/LICENSE-2.0> or the MIT license <LICENSE-MIT or
// http://opensource.org/licenses/MIT>, at your option. This file may not be
// copied, modified, or distributed except according to those terms.

use crate::vm::address_space_region::AddressSpaceRegion;
use crate::vm::error::Error;
use crate::vm::frame_alloc::Frame;
use crate::vm::{frame_alloc, Flags, PageFaultFlags, Permissions, Vmo, WiredVmo};
use crate::{arch, ensure};
use alloc::string::String;
use alloc::sync::Arc;
use alloc::vec;
use alloc::vec::Vec;
use core::alloc::Layout;
use core::cmp;
use core::fmt::{Display, Formatter};
use core::num::NonZeroUsize;
use core::ops::Bound;
use core::pin::Pin;
use core::range::{Range, RangeBounds};
use mmu::arch::PAGE_SIZE;
use mmu::{AddressRangeExt, Flush, PhysicalAddress, VirtualAddress};
use rand::distributions::Uniform;
use rand::Rng;
use rand_chacha::ChaCha20Rng;

// const VIRT_ALLOC_ENTROPY: u8 = u8::try_from((arch::VIRT_ADDR_BITS - arch::PAGE_SHIFT as u32) + 1).unwrap();
const VIRT_ALLOC_ENTROPY: u8 = 27;

pub enum AddressSpaceKind {
    User,
    Kernel,
}

/// Represents the address space of a process (or the kernel).
pub struct AddressSpace {
    /// A binary search tree of regions that make up this address space.
    pub(crate) regions: wavltree::WAVLTree<AddressSpaceRegion>,
    /// The hardware address space backing this "logical" address space that changes need to be
    /// materialized into in order to take effect.
    mmu: mmu::AddressSpace,
    mmu_frames: MmuFrames,
    /// The maximum range this address space can encompass.
    ///
    /// This is used to check new mappings against and speed up page fault handling.
    max_range: Range<VirtualAddress>,
    /// The pseudo-random number generator used for address space layout randomization or `None`
    /// if ASLR is disabled.
    prng: Option<ChaCha20Rng>,
    /// "Empty" placeholder VMO to back regions created by `reserve`
    placeholder_vmo: Option<Arc<Vmo>>,
    kind: AddressSpaceKind,
}

impl AddressSpace {
    pub fn new_user(hw_aspace: mmu::AddressSpace, prng: Option<ChaCha20Rng>) -> Self {
        Self {
            regions: wavltree::WAVLTree::default(),
            mmu: hw_aspace,
            mmu_frames: MmuFrames::default(),
            max_range: Range::from(arch::USER_ASPACE_BASE..VirtualAddress::MAX),
            prng,
            placeholder_vmo: None,
            kind: AddressSpaceKind::User,
        }
    }

    pub fn from_active_kernel(hw_aspace: mmu::AddressSpace, prng: Option<ChaCha20Rng>) -> Self {
        Self {
            regions: wavltree::WAVLTree::default(),
            mmu: hw_aspace,
            mmu_frames: MmuFrames::default(),
            max_range: Range::from(arch::KERNEL_ASPACE_BASE..VirtualAddress::MAX),
            prng,
            placeholder_vmo: None,
            kind: AddressSpaceKind::Kernel,
        }
    }

    /// Crate a new region in this address space.
    ///
    /// The mapping will be placed at a chosen spot in the address space that
    /// satisfies the given `layout` requirements.
    /// It's memory will be backed by the provided `vmo` at the given `vmo_offset`.
    ///
    /// # ASLR
    ///
    /// When address space layout randomization (ASLR) is enabled, the spot will be chosen
    /// randomly from a set of candidate spots. The number of candidate spots is determined by the
    /// `entropy` config. (TODO make actual config)
    ///
    /// - padded to alignment `layout.size()` must less than or equal to the maximum size for this address space
    /// - `layout.align()` must be greater or equal to `PAGE_SIZE`
    /// - `layout.align()` must be smaller or equal to the maximum alignment of the frame allocator
    /// - `vmo_offset` must be in range for the given VMO
    /// - `0` must always be a valid `vmo_offset`
    /// - `permissions` must be `W^X` (ie either `R | W | X | RW | RX` but not `WX` or `RWX`)
    /// - preconditions must be checked before any mutations
    pub fn map(
        &mut self,
        layout: Layout,
        vmo: Arc<Vmo>,
        vmo_offset: usize,
        permissions: Permissions,
        name: Option<String>,
    ) -> Result<Pin<&mut AddressSpaceRegion>, Error> {
        ensure!(
            layout.pad_to_align().size() % PAGE_SIZE == 0,
            Error::MisalignedEnd
        );
        ensure!(
            layout.pad_to_align().size() <= self.max_range.size(),
            Error::SizeTooLarge
        );
        ensure!(
            layout.align() <= frame_alloc::max_alignment(),
            Error::AlignmentTooLarge
        );
        ensure!(vmo.is_valid_offset(vmo_offset), Error::InvalidVmoOffset);
        debug_assert!(
            vmo.is_valid_offset(0),
            "zero must always be a valid VMO offset"
        );
        ensure!(permissions.is_valid(), Error::InvalidPermissions);

        // Actually do the mapping now
        unsafe { self.map_unchecked(layout, vmo, vmo_offset, permissions, name) }
    }

    pub unsafe fn map_unchecked(
        &mut self,
        layout: Layout,
        vmo: Arc<Vmo>,
        vmo_offset: usize,
        permissions: Permissions,
        name: Option<String>,
    ) -> Result<Pin<&mut AddressSpaceRegion>, Error> {
        let base = self.find_spot(layout, VIRT_ALLOC_ENTROPY);
        let range = Range::from(base..base.checked_add(layout.size()).unwrap());

        self.map_internal(range, vmo, vmo_offset, permissions, name)
    }

    /// Create a new region at the provided range in this address space.
    ///
    /// It's memory will be backed by the provided `vmo` at the given `vmo_offset`.
    ///
    /// - The *entire* range must be unoccupied (no overlapping `AddressSpaceRegion`s)
    /// - `range` start must be aligned to `PAGE_SIZE`
    /// - `range` end must be aligned to `PAGE_SIZE`
    /// - `size` must less than or equal to the maximum size for this address space
    /// - `vmo_offset` must be in range for the given VMO
    /// - `vmo_offset` must be integer multiple of `PAGE_SIZE`
    /// - `0` must always be a valid `vmo_offset`
    /// - `permissions` must be `W^X` (ie either `R | W | X | RW | RX` but not `WX` or `RWX`)
    /// - preconditions must be checked before any mutations
    pub fn map_specific(
        &mut self,
        range: Range<VirtualAddress>,
        vmo: Arc<Vmo>,
        vmo_offset: usize,
        permissions: Permissions,
        name: Option<String>,
    ) -> Result<Pin<&mut AddressSpaceRegion>, Error> {
        ensure!(range.start.is_aligned_to(PAGE_SIZE), Error::MisalignedStart);
        ensure!(range.end.is_aligned_to(PAGE_SIZE), Error::MisalignedEnd);
        ensure!(range.size() <= self.max_range.size(), Error::SizeTooLarge);
        ensure!(vmo.is_valid_offset(vmo_offset), Error::InvalidVmoOffset);
        debug_assert!(
            vmo.is_valid_offset(0),
            "zero must always be a valid VMO offset"
        );
        ensure!(permissions.is_valid(), Error::InvalidPermissions);
        // ensure the entire address space range is free
        if let Some(prev) = self.regions.upper_bound(range.start_bound()).get() {
            ensure!(prev.range.end <= range.start, Error::AlreadyMapped);
        }

        // Actually do the mapping now
        unsafe { self.map_specific_unchecked(range, vmo, vmo_offset, permissions, name) }
    }

    pub unsafe fn map_specific_unchecked(
        &mut self,
        range: Range<VirtualAddress>,
        vmo: Arc<Vmo>,
        vmo_offset: usize,
        permissions: Permissions,
        name: Option<String>,
    ) -> Result<Pin<&mut AddressSpaceRegion>, Error> {
        self.map_internal(range, vmo, vmo_offset, permissions, name)
    }

    /// - The *entire* range must be occupied
    /// - `range` start must be aligned to `PAGE_SIZE`
    /// - `range` end must be aligned to `PAGE_SIZE`
    /// - `size` must less than or equal to the maximum size for this address space
    /// - preconditions must be checked before any mutations
    pub fn unmap(&mut self, range: Range<VirtualAddress>) -> Result<(), Error> {
        ensure!(range.start.is_aligned_to(PAGE_SIZE), Error::MisalignedStart);
        ensure!(range.end.is_aligned_to(PAGE_SIZE), Error::MisalignedEnd);
        ensure!(range.size() <= self.max_range.size(), Error::SizeTooLarge);

        // ensure the entire range is mapped and doesn't cover any holes
        // `for_each_region_in_range` covers the last half so we just need to check that the regions
        // aren't smaller than the requested range.
        // We do that by adding up their sizes checking that their total size is at least as large
        // as the requested range.
        let mut bytes_seen = 0;
        self.for_each_region_in_range(range, |region| {
            bytes_seen += region.range.size();
            Ok(())
        })?;
        ensure!(bytes_seen >= range.size(), Error::NotMapped);

<<<<<<< HEAD
        // Actually do the unmapping now
        unsafe { self.unmap_unchecked(range) }
    }
=======
        if permissions.is_empty() {
            log::trace!(
                "calling mmu_aspace.unmap({range:?}, {:?})",
                mmu::Flags::from(permissions)
            );
            unsafe {
                self.mmu.unmap(
                    &mut self.mmu_frames,
                    range.start,
                    NonZeroUsize::new(range.size()).unwrap(),
                    flush,
                )?;
            }
        } else {
            unsafe {
                self.mmu.protect(
                    range.start,
                    NonZeroUsize::new(range.size()).unwrap(),
                    permissions.into(),
                    flush,
                )?;
            }
        }
>>>>>>> 6ae0e38b

    pub unsafe fn unmap_unchecked(&mut self, range: Range<VirtualAddress>) -> Result<(), Error> {
        todo!()
    }

    /// - The *entire* range must be occupied
    /// - `range` start must be aligned to `PAGE_SIZE`
    /// - `range` end must be aligned to `PAGE_SIZE`
    /// - `size` must less than or equal to the maximum size for this address space
    /// - `new_permissions` must be `W^X` (ie either `R | W | X | RW | RX` but not `WX` or `RWX`)
    /// - `new_permissions` must always be a subset of current permissions (for all regions)
    /// - preconditions must be checked before any mutations
    pub fn protect(
        &mut self,
        range: Range<VirtualAddress>,
        new_permissions: Permissions,
    ) -> Result<(), Error> {
        ensure!(range.start.is_aligned_to(PAGE_SIZE), Error::MisalignedStart);
        ensure!(range.end.is_aligned_to(PAGE_SIZE), Error::MisalignedEnd);
        ensure!(
            range.size() <= self.max_range.size(),
            Error::AlignmentTooLarge
        );
        ensure!(new_permissions.is_valid(), Error::InvalidPermissions);

        // ensure the entire range is mapped and doesn't cover any holes
        // `for_each_region_in_range` covers the last half so we just need to check that the regions
        // aren't smaller than the requested range.
        // We do that by adding up their sizes checking that their total size is at least as large
        // as the requested range.
        // Along the way we also check for each region that the new permissions are a subset of the
        // current ones.
        let mut bytes_seen = 0;
        self.for_each_region_in_range(range, |region| {
            bytes_seen += region.range.size();

            ensure!(
                region.permissions.contains(new_permissions),
                Error::PermissionIncrease
            );

            Ok(())
        })?;
        ensure!(bytes_seen >= range.size(), Error::NotMapped);

<<<<<<< HEAD
        // Actually do the permission changes now
        unsafe { self.protect_unchecked(range, new_permissions) }
    }
=======
        let mut flush = Flush::empty(self.mmu.asid());
        unsafe {
            self.mmu.unmap(
                &mut self.mmu_frames,
                range.start,
                NonZeroUsize::new(range.size()).unwrap(),
                &mut flush,
            )?;
        }
        flush.flush()?;
>>>>>>> 6ae0e38b

    pub unsafe fn protect_unchecked(
        &mut self,
        range: Range<VirtualAddress>,
        new_permissions: Permissions,
    ) -> Result<(), Error> {
        todo!()
    }

    /// Page fault handling
    ///
    /// - Is there an `AddressSpaceRegion` for the address?
    ///     - NO => Error::AccessDenied (fault at unmapped address)
    ///     - YES
    ///         - ensure access is coherent with logical permissions
    ///         - Is there a `Frame` for the address?
    ///             - NO  => TODO this means frame got paged-out, need to reload it from pager
    ///             - YES (frame is resident in memory, but flags were off, either a fluke or COW)
    ///                 - Is access WRITE?
    ///                     - NO  => (do nothing)
    ///                     - YES => Need to do COW
    ///                         - allocate new frame
    ///                         - copy content from old to new frame (OMIT FOR ZERO FRAME)
    ///                         - replace old frame with new frame
    ///                      - update MMU page table
    pub fn page_fault(&mut self, addr: VirtualAddress, flags: PageFaultFlags) -> crate::Result<()> {
        assert!(flags.is_valid());

        // make sure addr is even a valid address for this address space
        match self.kind {
            AddressSpaceKind::User => ensure!(
                addr.is_user_accessible(),
                crate::Error::AccessDenied,
                "non-user address fault in user address space"
            ),
            AddressSpaceKind::Kernel => ensure!(
                arch::is_kernel_address(addr),
                crate::Error::AccessDenied,
                "non-kernel address fault in kernel address space"
            ),
        }
        ensure!(
            self.max_range.contains(&addr),
            crate::Error::AccessDenied,
            "non-kernel address fault in kernel address space"
        );

        let addr = addr.align_down(PAGE_SIZE);

        let region = self
            .regions
            .upper_bound_mut(Bound::Included(&addr))
            .get_mut()
            .and_then(|region| region.range.contains(&addr).then_some(region));

        if let Some(region) = region {
            let mut batch = Batch::new(&mut self.mmu, &mut self.mmu_frames);
            region.page_fault(&mut batch, addr, flags)?;
            batch.flush()?;
            Ok(())
        } else {
            log::trace!("page fault at unmapped address {addr}");
            Err(crate::Error::AccessDenied)
        }
    }

    /// - The *entire* range must be unoccupied (no overlapping `AddressSpaceRegion`s)
    /// - `range` start must be aligned to `PAGE_SIZE`
    /// - `range` end must be aligned to `PAGE_SIZE`
    /// - `size` must less than or equal to the maximum size for this address space
    /// - `permissions` must be `W^X` (ie either `R | W | X | RW | RX` but not `WX` or `RWX`)
    /// - The given virtual memory must already be mapped to physical memory through other means
    /// - preconditions must be checked before any mutations
    pub fn reserve(
        &mut self,
        range: Range<VirtualAddress>,
        permissions: Permissions,
        name: Option<String>,
        flush: &mut Flush,
    ) -> Result<Pin<&mut AddressSpaceRegion>, Error> {
        ensure!(range.start.is_aligned_to(PAGE_SIZE), Error::MisalignedStart);
        ensure!(range.end.is_aligned_to(PAGE_SIZE), Error::MisalignedEnd);
        ensure!(range.size() <= self.max_range.size(), Error::SizeTooLarge);
        ensure!(permissions.is_valid(), Error::InvalidPermissions);

        // ensure the entire address space range is free
        if let Some(prev) = self.regions.upper_bound(range.start_bound()).get() {
            ensure!(prev.range.end <= range.start, Error::AlreadyMapped);
        }

        // reserved regions are backed by a "fake" wired vmo with an empty range inside
        // since their memory is always backed by physical memory, but figuring out the exact
        // physical memory range here would require quite a lot of page table walking for little
        // benefit
        let vmo = self
            .placeholder_vmo
            .get_or_insert_with(|| {
                Arc::new(Vmo::Wired(WiredVmo::new(Range::from(
                    PhysicalAddress::default()..PhysicalAddress::default(),
                ))))
            })
            .clone();
        let region = self
            .regions
            .insert(AddressSpaceRegion::new(range, permissions, vmo, 0, name));

        // eagerly materialize any possible changes, we do this eagerly for the entire range here
        // since `reserve` will only be called for kernel memory setup by the loader. For which it is
        // critical that the MMUs and our "logical" view are in sync.
        if permissions.is_empty() {
            self.mmu.unmap(
                &mut self.mmu_frames,
                range.start,
                NonZeroUsize::new(range.size()).unwrap(),
                flush,
            )?;
        } else {
            self.mmu.protect(
                range.start,
                NonZeroUsize::new(range.size()).unwrap(),
                permissions.into(),
                flush,
            )?;
        }

        Ok(region)
    }

    fn map_internal(
        &mut self,
        range: Range<VirtualAddress>,
        vmo: Arc<Vmo>,
        vmo_offset: usize,
        permissions: Permissions,
        name: Option<String>,
    ) -> Result<Pin<&mut AddressSpaceRegion>, Error> {
        let region = self.regions.insert(AddressSpaceRegion::new(
            range,
            permissions,
            vmo,
            vmo_offset,
            name,
        ));

        // TODO eagerly map a few pages now

        Ok(region)
    }


    /// Calls the provided callback for each `AddressSpaceRegion` in the given virtual address range.
    /// This method will ensure the provided range does not cover any holes where no region exists,
    /// returning an error on the first hole encountered.
    fn for_each_region_in_range<F>(&self, range: Range<VirtualAddress>, mut f: F) -> Result<(), Error>
    where
        F: FnMut(&AddressSpaceRegion) -> Result<(), Error>
    {
        let mut prev_end = None;
        for region in self.regions.range(range) {
            // ensure there is no gap between this region and the previous one
            if let Some(prev_end) = prev_end.replace(region.range.end) {
                if prev_end != region.range.start {
                    return Err(Error::NotMapped);
                }
            }

            // call the callback
            f(region)?
        }

        Ok(())
    }

    /// Find the `AddressSpaceRegion` containing the provided address.
    fn find_region(&mut self, addr: VirtualAddress) -> Option<Pin<&mut AddressSpaceRegion>> {
        let region = self
            .regions
            .upper_bound_mut(Bound::Included(&addr))
            .get_mut()?;
        region.range.contains(&addr).then_some(region)
    }

    /// Find a spot in the address space that satisfies the given `layout` requirements.
    ///
    /// This function will walk the ordered set of `Mappings` from left to right, looking for a gap
    /// that is large enough to fit the given `layout`.
    ///
    /// To enable ASLR we additionally choose a random `target_index` and require that the chosen
    /// gap is at lest the `target_index`th gap in the address space. The `target_index` is chosen
    /// in the range [0, 2^entropy).
    /// `entropy` is a configurable value, but by default it is set to `arch::VIRT_ADDR_BITS - arch::PAGE_SHIFT + 1`
    /// which is the number of usable bits when allocating virtual memory addresses. `arch::VIRT_ADDR_BITS`
    /// is the total number of usable bits in a virtual address, and `arch::PAGE_SHIFT` is the number
    /// of bits that are "lost" to used because all addresses must be at least page aligned.
    ///
    /// If the algorithm fails to find a suitable spot in the first attempt, it will have collected the
    /// total number of candidate spots and retry with a new `target_index` in the range [0, candidate_spot_count)
    /// which guarantees that a spot will be found as long as `candidate_spot_count > 0`.
    fn find_spot(&mut self, layout: Layout, entropy: u8) -> VirtualAddress {
        // behaviour:
        // - find the leftmost gap that satisfies the size and alignment requirements
        //      - starting at the root,
        log::trace!("finding spot for {layout:?} entropy {entropy}");

        let max_candidate_spaces: usize = 1 << entropy;
        log::trace!("max_candidate_spaces {max_candidate_spaces}");

        let selected_index: usize = self
            .prng
            .as_mut()
            .map(|prng| prng.sample(Uniform::new(0, max_candidate_spaces)))
            .unwrap_or_default();

        let spot = match self.find_spot_at_index(selected_index, layout) {
            Ok(spot) => spot,
            Err(0) => panic!("out of virtual memory"),
            Err(candidate_spot_count) => {
                log::trace!("couldn't find spot in first attempt (max_candidate_spaces {max_candidate_spaces}), retrying with (candidate_spot_count {candidate_spot_count})");
                let selected_index: usize = self
                    .prng
                    .as_mut()
                    .unwrap()
                    .sample(Uniform::new(0, candidate_spot_count));

                self.find_spot_at_index(selected_index, layout).unwrap()
            }
        };
        log::trace!("picked spot {spot:?}");

        spot
    }

    fn find_spot_at_index(
        &self,
        mut target_index: usize,
        layout: Layout,
    ) -> Result<VirtualAddress, usize> {
        log::trace!("attempting to find spot for {layout:?} at index {target_index}");

        let spots_in_range = |layout: Layout, range: Range<VirtualAddress>| -> usize {
            // ranges passed in here can become empty for a number of reasons (aligning might produce ranges
            // where end > start, or the range might be empty to begin with) in either case an empty
            // range means no spots are available
            if range.is_empty() {
                return 0;
            }
            ((range.size().saturating_sub(layout.size())) >> layout.align().ilog2()) + 1
        };

        let mut candidate_spot_count = 0;

        debug_assert!(!self.regions.is_empty());
        // // if the tree is empty, treat max_range as the gap
        // if self.regions.is_empty() {
        //     let aligned_gap = Range::from(self.max_range)
        //         .checked_align_in(layout.align())
        //         .unwrap();
        //     let spot_count = spots_in_range(layout, aligned_gap.clone());
        //     candidate_spot_count += spot_count;
        //     if target_index < spot_count {
        //         return Ok(aligned_gap
        //             .start
        //             .checked_add(target_index << layout.align().ilog2())
        //             .unwrap());
        //     }
        //     target_index -= spot_count;
        // }

        // see if there is a suitable gap between the start of the address space and the first mapping
        if let Some(root) = self.regions.root().get() {
            let aligned_gap = Range::from(self.max_range.start..root.max_range.start)
                .checked_align_in(layout.align())
                .unwrap();
            let spot_count = spots_in_range(layout, aligned_gap);
            candidate_spot_count += spot_count;
            if target_index < spot_count {
                log::trace!("found gap left of tree in {aligned_gap:?}");
                return Ok(aligned_gap
                    .start
                    .checked_add(target_index << layout.align().ilog2())
                    .unwrap());
            }
            target_index -= spot_count;
        }

        let mut maybe_node = self.regions.root().get();
        let mut already_visited = VirtualAddress::default();

        while let Some(node) = maybe_node {
            if node.max_gap >= layout.size() {
                if let Some(left) = node.links.left() {
                    let left = unsafe { left.as_ref() };

                    if left.max_gap >= layout.size() && left.max_range.end > already_visited {
                        maybe_node = Some(left);
                        continue;
                    }

                    let aligned_gap = Range::from(left.max_range.end..node.range.start)
                        .checked_align_in(layout.align())
                        .unwrap();

                    let spot_count = spots_in_range(layout, aligned_gap);

                    candidate_spot_count += spot_count;
                    if target_index < spot_count {
                        log::trace!("found gap in left subtree in {aligned_gap:?}");
                        return Ok(aligned_gap
                            .start
                            .checked_add(target_index << layout.align().ilog2())
                            .unwrap());
                    }
                    target_index -= spot_count;
                }

                if let Some(right) = node.links.right() {
                    let right = unsafe { right.as_ref() };

                    let aligned_gap = Range::from(node.range.end..right.max_range.start)
                        .checked_align_in(layout.align())
                        .unwrap();

                    let spot_count = spots_in_range(layout, aligned_gap);

                    candidate_spot_count += spot_count;
                    if target_index < spot_count {
                        log::trace!("found gap in right subtree in {aligned_gap:?}");
                        return Ok(aligned_gap
                            .start
                            .checked_add(target_index << layout.align().ilog2())
                            .unwrap());
                    }
                    target_index -= spot_count;

                    if right.max_gap >= layout.size() && right.max_range.end > already_visited {
                        maybe_node = Some(right);
                        continue;
                    }
                }
            }
            already_visited = node.max_range.end;
            maybe_node = node.links.parent().map(|ptr| unsafe { ptr.as_ref() });
        }

        // see if there is a suitable gap between the end of the last mapping and the end of the address space
        if let Some(root) = self.regions.root().get() {
            let aligned_gap = Range::from(root.max_range.end..self.max_range.end)
                .checked_align_in(layout.align())
                .unwrap();
            let spot_count = spots_in_range(layout, aligned_gap);
            candidate_spot_count += spot_count;
            if target_index < spot_count {
                log::trace!("found gap right of tree in {aligned_gap:?}");
                return Ok(aligned_gap
                    .start
                    .checked_add(target_index << layout.align().ilog2())
                    .unwrap());
            }
        }

        Err(candidate_spot_count)
    }
}

// =============================================================================
// Batch
// =============================================================================

pub struct Batch<'a> {
    mmu_aspace: &'a mut mmu::AddressSpace,
    mmu_frames: &'a mut MmuFrames,
    range: Range<VirtualAddress>,
    flags: mmu::Flags,
    phys: Vec<(PhysicalAddress, usize)>,
}

impl Drop for Batch<'_> {
    fn drop(&mut self) {
        if !self.phys.is_empty() {
            log::error!("batch was not flushed before dropping");
            // panic_unwind::panic_in_drop!("batch was not flushed before dropping");
        }
    }
}

impl<'a> Batch<'a> {
    pub fn new(mmu_aspace: &'a mut mmu::AddressSpace, wired_frames: &'a mut MmuFrames) -> Self {
        Self {
            mmu_aspace,
            mmu_frames: wired_frames,
            range: Default::default(),
            flags: mmu::Flags::empty(),
            phys: vec![],
        }
    }

    pub fn append(
        &mut self,
        base: VirtualAddress,
        phys: PhysicalAddress,
        len: usize,
        flags: mmu::Flags,
    ) -> crate::Result<()> {
        debug_assert!(
            len % PAGE_SIZE == 0,
            "physical address range must be multiple of page size"
        );

        log::trace!("appending {phys:?} at {base:?} with flags {flags:?}");
        if !self.can_append(base) || self.flags != flags {
            self.flush()?;
            self.flags = flags;
            self.range = Range::from(base..base.checked_add(len).unwrap());
        } else {
            self.range.end = self.range.end.checked_add(len).unwrap();
        }

        self.phys.push((phys, len));

        Ok(())
    }

    pub fn flush(&mut self) -> crate::Result<()> {
        if self.phys.is_empty() {
            return Ok(());
        }
        log::trace!("flushing batch {:?} {:?}...", self.range, self.phys);

        let iter = BatchFramesIter {
            iter: self.phys.drain(..),
            mmu_frames: self.mmu_frames,
        };

        let mut flush = Flush::empty(self.mmu_aspace.asid());
        unsafe {
            self.mmu_aspace
                .map(self.range.start, iter, self.flags, &mut flush)?;
        }
        flush.flush()?;

        self.range = Range::from(self.range.end..self.range.end);

        Ok(())
    }

    pub fn ignore(&mut self) {
        self.phys.clear();
    }

    fn can_append(&self, virt: VirtualAddress) -> bool {
        self.range.end == virt
    }
}

struct BatchFramesIter<'a> {
    iter: vec::Drain<'a, (PhysicalAddress, usize)>,
    mmu_frames: &'a mut MmuFrames,
}

impl mmu::frame_alloc::FramesIterator for BatchFramesIter<'_> {
    fn alloc_mut(&mut self) -> &mut dyn mmu::frame_alloc::FrameAllocator {
        self.mmu_frames
    }
}
impl Iterator for BatchFramesIter<'_> {
    type Item = (PhysicalAddress, usize);

    fn next(&mut self) -> Option<Self::Item> {
        self.iter.next()
    }
}

// =============================================================================
// MmuFrames
// =============================================================================

#[derive(Default)]
pub struct MmuFrames {
    frames: Vec<Frame>,
}

impl mmu::frame_alloc::FrameAllocator for MmuFrames {
    fn allocate_one(&mut self) -> Option<PhysicalAddress> {
        let frame = frame_alloc::alloc_one().ok()?;
        let addr = frame.addr();
        self.frames.push(frame);
        Some(addr)
    }

    fn allocate_one_zeroed(&mut self) -> Option<PhysicalAddress> {
        let frame = frame_alloc::alloc_one_zeroed().ok()?;
        let addr = frame.addr();
        self.frames.push(frame);
        Some(addr)
    }

    fn allocate_contiguous(&mut self, layout: Layout) -> Option<PhysicalAddress> {
        let frame = frame_alloc::alloc_contiguous(layout).ok()?;
        let addr = frame.first()?.addr();
        self.frames.extend(frame);
        Some(addr)
    }

    fn deallocate_contiguous(&mut self, _addr: PhysicalAddress, _layout: Layout) {}

    fn allocate_contiguous_zeroed(&mut self, layout: Layout) -> Option<PhysicalAddress> {
        let frame = frame_alloc::alloc_contiguous_zeroed(layout).ok()?;
        let addr = frame.first()?.addr();
        self.frames.extend(frame);
        Some(addr)
    }

    fn allocate_partial(&mut self, _layout: Layout) -> Option<(PhysicalAddress, usize)> {
        todo!()
    }
}<|MERGE_RESOLUTION|>--- conflicted
+++ resolved
@@ -216,16 +216,167 @@
         })?;
         ensure!(bytes_seen >= range.size(), Error::NotMapped);
 
-<<<<<<< HEAD
         // Actually do the unmapping now
         unsafe { self.unmap_unchecked(range) }
     }
-=======
+
+    pub unsafe fn unmap_unchecked(&mut self, range: Range<VirtualAddress>) -> Result<(), Error> {
+        todo!()
+    }
+
+    /// - The *entire* range must be occupied
+    /// - `range` start must be aligned to `PAGE_SIZE`
+    /// - `range` end must be aligned to `PAGE_SIZE`
+    /// - `size` must less than or equal to the maximum size for this address space
+    /// - `new_permissions` must be `W^X` (ie either `R | W | X | RW | RX` but not `WX` or `RWX`)
+    /// - `new_permissions` must always be a subset of current permissions (for all regions)
+    /// - preconditions must be checked before any mutations
+    pub fn protect(
+        &mut self,
+        range: Range<VirtualAddress>,
+        new_permissions: Permissions,
+    ) -> Result<(), Error> {
+        ensure!(range.start.is_aligned_to(PAGE_SIZE), Error::MisalignedStart);
+        ensure!(range.end.is_aligned_to(PAGE_SIZE), Error::MisalignedEnd);
+        ensure!(
+            range.size() <= self.max_range.size(),
+            Error::AlignmentTooLarge
+        );
+        ensure!(new_permissions.is_valid(), Error::InvalidPermissions);
+
+        // ensure the entire range is mapped and doesn't cover any holes
+        // `for_each_region_in_range` covers the last half so we just need to check that the regions
+        // aren't smaller than the requested range.
+        // We do that by adding up their sizes checking that their total size is at least as large
+        // as the requested range.
+        // Along the way we also check for each region that the new permissions are a subset of the
+        // current ones.
+        let mut bytes_seen = 0;
+        self.for_each_region_in_range(range, |region| {
+            bytes_seen += region.range.size();
+
+            ensure!(
+                region.permissions.contains(new_permissions),
+                Error::PermissionIncrease
+            );
+
+            Ok(())
+        })?;
+        ensure!(bytes_seen >= range.size(), Error::NotMapped);
+
+        // Actually do the permission changes now
+        unsafe { self.protect_unchecked(range, new_permissions) }
+    }
+
+    pub unsafe fn protect_unchecked(
+        &mut self,
+        range: Range<VirtualAddress>,
+        new_permissions: Permissions,
+    ) -> Result<(), Error> {
+        todo!()
+    }
+
+    /// Page fault handling
+    ///
+    /// - Is there an `AddressSpaceRegion` for the address?
+    ///     - NO => Error::AccessDenied (fault at unmapped address)
+    ///     - YES
+    ///         - ensure access is coherent with logical permissions
+    ///         - Is there a `Frame` for the address?
+    ///             - NO  => TODO this means frame got paged-out, need to reload it from pager
+    ///             - YES (frame is resident in memory, but flags were off, either a fluke or COW)
+    ///                 - Is access WRITE?
+    ///                     - NO  => (do nothing)
+    ///                     - YES => Need to do COW
+    ///                         - allocate new frame
+    ///                         - copy content from old to new frame (OMIT FOR ZERO FRAME)
+    ///                         - replace old frame with new frame
+    ///                      - update MMU page table
+    pub fn page_fault(&mut self, addr: VirtualAddress, flags: PageFaultFlags) -> crate::Result<()> {
+        assert!(flags.is_valid());
+
+        // make sure addr is even a valid address for this address space
+        match self.kind {
+            AddressSpaceKind::User => ensure!(
+                addr.is_user_accessible(),
+                crate::Error::AccessDenied,
+                "non-user address fault in user address space"
+            ),
+            AddressSpaceKind::Kernel => ensure!(
+                arch::is_kernel_address(addr),
+                crate::Error::AccessDenied,
+                "non-kernel address fault in kernel address space"
+            ),
+        }
+        ensure!(
+            self.max_range.contains(&addr),
+            crate::Error::AccessDenied,
+            "non-kernel address fault in kernel address space"
+        );
+
+        let addr = addr.align_down(PAGE_SIZE);
+
+        let region = self
+            .regions
+            .upper_bound_mut(Bound::Included(&addr))
+            .get_mut()
+            .and_then(|region| region.range.contains(&addr).then_some(region));
+
+        if let Some(region) = region {
+            let mut batch = Batch::new(&mut self.mmu, &mut self.mmu_frames);
+            region.page_fault(&mut batch, addr, flags)?;
+            batch.flush()?;
+            Ok(())
+        } else {
+            log::trace!("page fault at unmapped address {addr}");
+            Err(crate::Error::AccessDenied)
+        }
+    }
+
+    /// - The *entire* range must be unoccupied (no overlapping `AddressSpaceRegion`s)
+    /// - `range` start must be aligned to `PAGE_SIZE`
+    /// - `range` end must be aligned to `PAGE_SIZE`
+    /// - `size` must less than or equal to the maximum size for this address space
+    /// - `permissions` must be `W^X` (ie either `R | W | X | RW | RX` but not `WX` or `RWX`)
+    /// - The given virtual memory must already be mapped to physical memory through other means
+    /// - preconditions must be checked before any mutations
+    pub fn reserve(
+        &mut self,
+        range: Range<VirtualAddress>,
+        permissions: Permissions,
+        name: Option<String>,
+        flush: &mut Flush,
+    ) -> Result<Pin<&mut AddressSpaceRegion>, Error> {
+        ensure!(range.start.is_aligned_to(PAGE_SIZE), Error::MisalignedStart);
+        ensure!(range.end.is_aligned_to(PAGE_SIZE), Error::MisalignedEnd);
+        ensure!(range.size() <= self.max_range.size(), Error::SizeTooLarge);
+        ensure!(permissions.is_valid(), Error::InvalidPermissions);
+
+        // ensure the entire address space range is free
+        if let Some(prev) = self.regions.upper_bound(range.start_bound()).get() {
+            ensure!(prev.range.end <= range.start, Error::AlreadyMapped);
+        }
+
+        // reserved regions are backed by a "fake" wired vmo with an empty range inside
+        // since their memory is always backed by physical memory, but figuring out the exact
+        // physical memory range here would require quite a lot of page table walking for little
+        // benefit
+        let vmo = self
+            .placeholder_vmo
+            .get_or_insert_with(|| {
+                Arc::new(Vmo::Wired(WiredVmo::new(Range::from(
+                    PhysicalAddress::default()..PhysicalAddress::default(),
+                ))))
+            })
+            .clone();
+        let region = self
+            .regions
+            .insert(AddressSpaceRegion::new(range, permissions, vmo, 0, name));
+
+        // eagerly materialize any possible changes, we do this eagerly for the entire range here
+        // since `reserve` will only be called for kernel memory setup by the loader. For which it is
+        // critical that the MMUs and our "logical" view are in sync.
         if permissions.is_empty() {
-            log::trace!(
-                "calling mmu_aspace.unmap({range:?}, {:?})",
-                mmu::Flags::from(permissions)
-            );
             unsafe {
                 self.mmu.unmap(
                     &mut self.mmu_frames,
@@ -244,192 +395,6 @@
                 )?;
             }
         }
->>>>>>> 6ae0e38b
-
-    pub unsafe fn unmap_unchecked(&mut self, range: Range<VirtualAddress>) -> Result<(), Error> {
-        todo!()
-    }
-
-    /// - The *entire* range must be occupied
-    /// - `range` start must be aligned to `PAGE_SIZE`
-    /// - `range` end must be aligned to `PAGE_SIZE`
-    /// - `size` must less than or equal to the maximum size for this address space
-    /// - `new_permissions` must be `W^X` (ie either `R | W | X | RW | RX` but not `WX` or `RWX`)
-    /// - `new_permissions` must always be a subset of current permissions (for all regions)
-    /// - preconditions must be checked before any mutations
-    pub fn protect(
-        &mut self,
-        range: Range<VirtualAddress>,
-        new_permissions: Permissions,
-    ) -> Result<(), Error> {
-        ensure!(range.start.is_aligned_to(PAGE_SIZE), Error::MisalignedStart);
-        ensure!(range.end.is_aligned_to(PAGE_SIZE), Error::MisalignedEnd);
-        ensure!(
-            range.size() <= self.max_range.size(),
-            Error::AlignmentTooLarge
-        );
-        ensure!(new_permissions.is_valid(), Error::InvalidPermissions);
-
-        // ensure the entire range is mapped and doesn't cover any holes
-        // `for_each_region_in_range` covers the last half so we just need to check that the regions
-        // aren't smaller than the requested range.
-        // We do that by adding up their sizes checking that their total size is at least as large
-        // as the requested range.
-        // Along the way we also check for each region that the new permissions are a subset of the
-        // current ones.
-        let mut bytes_seen = 0;
-        self.for_each_region_in_range(range, |region| {
-            bytes_seen += region.range.size();
-
-            ensure!(
-                region.permissions.contains(new_permissions),
-                Error::PermissionIncrease
-            );
-
-            Ok(())
-        })?;
-        ensure!(bytes_seen >= range.size(), Error::NotMapped);
-
-<<<<<<< HEAD
-        // Actually do the permission changes now
-        unsafe { self.protect_unchecked(range, new_permissions) }
-    }
-=======
-        let mut flush = Flush::empty(self.mmu.asid());
-        unsafe {
-            self.mmu.unmap(
-                &mut self.mmu_frames,
-                range.start,
-                NonZeroUsize::new(range.size()).unwrap(),
-                &mut flush,
-            )?;
-        }
-        flush.flush()?;
->>>>>>> 6ae0e38b
-
-    pub unsafe fn protect_unchecked(
-        &mut self,
-        range: Range<VirtualAddress>,
-        new_permissions: Permissions,
-    ) -> Result<(), Error> {
-        todo!()
-    }
-
-    /// Page fault handling
-    ///
-    /// - Is there an `AddressSpaceRegion` for the address?
-    ///     - NO => Error::AccessDenied (fault at unmapped address)
-    ///     - YES
-    ///         - ensure access is coherent with logical permissions
-    ///         - Is there a `Frame` for the address?
-    ///             - NO  => TODO this means frame got paged-out, need to reload it from pager
-    ///             - YES (frame is resident in memory, but flags were off, either a fluke or COW)
-    ///                 - Is access WRITE?
-    ///                     - NO  => (do nothing)
-    ///                     - YES => Need to do COW
-    ///                         - allocate new frame
-    ///                         - copy content from old to new frame (OMIT FOR ZERO FRAME)
-    ///                         - replace old frame with new frame
-    ///                      - update MMU page table
-    pub fn page_fault(&mut self, addr: VirtualAddress, flags: PageFaultFlags) -> crate::Result<()> {
-        assert!(flags.is_valid());
-
-        // make sure addr is even a valid address for this address space
-        match self.kind {
-            AddressSpaceKind::User => ensure!(
-                addr.is_user_accessible(),
-                crate::Error::AccessDenied,
-                "non-user address fault in user address space"
-            ),
-            AddressSpaceKind::Kernel => ensure!(
-                arch::is_kernel_address(addr),
-                crate::Error::AccessDenied,
-                "non-kernel address fault in kernel address space"
-            ),
-        }
-        ensure!(
-            self.max_range.contains(&addr),
-            crate::Error::AccessDenied,
-            "non-kernel address fault in kernel address space"
-        );
-
-        let addr = addr.align_down(PAGE_SIZE);
-
-        let region = self
-            .regions
-            .upper_bound_mut(Bound::Included(&addr))
-            .get_mut()
-            .and_then(|region| region.range.contains(&addr).then_some(region));
-
-        if let Some(region) = region {
-            let mut batch = Batch::new(&mut self.mmu, &mut self.mmu_frames);
-            region.page_fault(&mut batch, addr, flags)?;
-            batch.flush()?;
-            Ok(())
-        } else {
-            log::trace!("page fault at unmapped address {addr}");
-            Err(crate::Error::AccessDenied)
-        }
-    }
-
-    /// - The *entire* range must be unoccupied (no overlapping `AddressSpaceRegion`s)
-    /// - `range` start must be aligned to `PAGE_SIZE`
-    /// - `range` end must be aligned to `PAGE_SIZE`
-    /// - `size` must less than or equal to the maximum size for this address space
-    /// - `permissions` must be `W^X` (ie either `R | W | X | RW | RX` but not `WX` or `RWX`)
-    /// - The given virtual memory must already be mapped to physical memory through other means
-    /// - preconditions must be checked before any mutations
-    pub fn reserve(
-        &mut self,
-        range: Range<VirtualAddress>,
-        permissions: Permissions,
-        name: Option<String>,
-        flush: &mut Flush,
-    ) -> Result<Pin<&mut AddressSpaceRegion>, Error> {
-        ensure!(range.start.is_aligned_to(PAGE_SIZE), Error::MisalignedStart);
-        ensure!(range.end.is_aligned_to(PAGE_SIZE), Error::MisalignedEnd);
-        ensure!(range.size() <= self.max_range.size(), Error::SizeTooLarge);
-        ensure!(permissions.is_valid(), Error::InvalidPermissions);
-
-        // ensure the entire address space range is free
-        if let Some(prev) = self.regions.upper_bound(range.start_bound()).get() {
-            ensure!(prev.range.end <= range.start, Error::AlreadyMapped);
-        }
-
-        // reserved regions are backed by a "fake" wired vmo with an empty range inside
-        // since their memory is always backed by physical memory, but figuring out the exact
-        // physical memory range here would require quite a lot of page table walking for little
-        // benefit
-        let vmo = self
-            .placeholder_vmo
-            .get_or_insert_with(|| {
-                Arc::new(Vmo::Wired(WiredVmo::new(Range::from(
-                    PhysicalAddress::default()..PhysicalAddress::default(),
-                ))))
-            })
-            .clone();
-        let region = self
-            .regions
-            .insert(AddressSpaceRegion::new(range, permissions, vmo, 0, name));
-
-        // eagerly materialize any possible changes, we do this eagerly for the entire range here
-        // since `reserve` will only be called for kernel memory setup by the loader. For which it is
-        // critical that the MMUs and our "logical" view are in sync.
-        if permissions.is_empty() {
-            self.mmu.unmap(
-                &mut self.mmu_frames,
-                range.start,
-                NonZeroUsize::new(range.size()).unwrap(),
-                flush,
-            )?;
-        } else {
-            self.mmu.protect(
-                range.start,
-                NonZeroUsize::new(range.size()).unwrap(),
-                permissions.into(),
-                flush,
-            )?;
-        }
 
         Ok(region)
     }
@@ -455,13 +420,16 @@
         Ok(region)
     }
 
-
     /// Calls the provided callback for each `AddressSpaceRegion` in the given virtual address range.
     /// This method will ensure the provided range does not cover any holes where no region exists,
     /// returning an error on the first hole encountered.
-    fn for_each_region_in_range<F>(&self, range: Range<VirtualAddress>, mut f: F) -> Result<(), Error>
+    fn for_each_region_in_range<F>(
+        &self,
+        range: Range<VirtualAddress>,
+        mut f: F,
+    ) -> Result<(), Error>
     where
-        F: FnMut(&AddressSpaceRegion) -> Result<(), Error>
+        F: FnMut(&AddressSpaceRegion) -> Result<(), Error>,
     {
         let mut prev_end = None;
         for region in self.regions.range(range) {
