// Copyright 2025 Jonas Kruckenberg
//
// Licensed under the Apache License, Version 2.0, <LICENSE-APACHE or
// http://apache.org/licenses/LICENSE-2.0> or the MIT license <LICENSE-MIT or
// http://opensource.org/licenses/MIT>, at your option. This file may not be
// copied, modified, or distributed except according to those terms.

mod arena;
mod frame;

use crate::arch;
use crate::thread_local::ThreadLocal;
use crate::vm::address::VirtualAddress;
use crate::vm::bootstrap_alloc::BootstrapAllocator;
use crate::vm::frame_list::FrameList;
use alloc::vec::Vec;
use arena::{select_arenas, Arena};
use core::alloc::Layout;
use core::cell::RefCell;
use core::fmt::Formatter;
use core::ptr::NonNull;
use core::sync::atomic::AtomicUsize;
use core::{cmp, fmt, slice};
use fallible_iterator::FallibleIterator;
pub use frame::{Frame, FrameInfo};
use sync::{Mutex, OnceLock};

static FRAME_ALLOC: OnceLock<FrameAllocator> = OnceLock::new();

#[cold]
pub fn init(boot_alloc: BootstrapAllocator) {
    #[allow(tail_expr_drop_order)]
    FRAME_ALLOC.get_or_init(|| {
        let mut max_alignment = PAGE_SIZE;
        let mut arenas = Vec::new();

        for selection_result in select_arenas(boot_alloc.free_regions()).iterator() {
            match selection_result {
                Ok(selection) => {
                    log::trace!("selection {selection:?}");
<<<<<<< HEAD
                    let arena = Arena::from_selection(selection, phys_offset);
                    max_alignment = cmp::max(max_alignment, arena.max_alignment());
                    arenas.push(arena);
=======
                    arenas.push(Arena::from_selection(selection));
>>>>>>> ec2d5cfd
                }
                Err(err) => {
                    log::error!("unable to include RAM region {:?}", err.range)
                }
            }
        }

        FrameAllocator {
            global: Mutex::new(GlobalFrameAllocator { arenas, max_alignment }),
            frames_in_caches_hint: AtomicUsize::new(0),
            hart_local_cache: ThreadLocal::new(),
        }
    });
}

pub struct FrameAllocator {
    /// Global list of arenas that can be allocated from.
    global: Mutex<GlobalFrameAllocator>,
    /// Per-hart cache of frames to speed up allocation.
    hart_local_cache: ThreadLocal<RefCell<HartLocalFrameCache>>,
    /// Number of frames - across all harts - that are in hart-local caches.
    /// This value must only ever be treated as a hint and should only be used to
    /// produce more accurate frame usage statistics.
    frames_in_caches_hint: AtomicUsize,
}

/// Allocation failure that may be due to resource exhaustion or invalid combination of arguments
/// such as a too-large alignment. Importantly this error is *not-permanent*, a caller choosing to
/// retry allocation at a later point in time or with different arguments and might receive a successful
/// result.
#[derive(Debug)]
pub struct AllocError;

impl fmt::Display for AllocError {
    fn fmt(&self, f: &mut Formatter<'_>) -> fmt::Result {
        f.write_str("AllocError")
    }
}

impl core::error::Error for AllocError {}

/// Allocate a single [`Frame`].
pub fn alloc_one() -> Result<Frame, AllocError> {
    let alloc = FRAME_ALLOC
        .get()
        .expect("cannot access FRAME_ALLOC before it is initialized");

    let mut hart_local_cache = alloc.hart_local_cache.get_or_default().borrow_mut();
    let frame = hart_local_cache
        .allocate_one()
        .or_else(|| {
            let mut global_alloc = alloc.global.lock();

            global_alloc.allocate_one()
        })
        .ok_or(AllocError)?;

    let frame = Frame::from_free_info(frame);
    #[cfg(debug_assertions)]
    frame.assert_valid();
    Ok(frame)
}

/// Allocate a single [`Frame`] and ensure the backing physical memory is zero initialized.
pub fn alloc_one_zeroed() -> Result<Frame, AllocError> {
    let frame = alloc_one()?;

    // Translate the physical address into a virtual one through the physmap
    let virt = VirtualAddress::from_phys(frame.addr()).unwrap();

    // memset'ing the slice to zero
    unsafe {
        slice::from_raw_parts_mut(virt.as_mut_ptr(), arch::PAGE_SIZE).fill(0);
    }

    Ok(frame)
}

/// Allocate a contiguous runs of [`Frame`] meeting the size and alignment requirements of `layout`.
pub fn alloc_contiguous(layout: Layout) -> Result<FrameList, AllocError> {
    let alloc = FRAME_ALLOC
        .get()
        .expect("cannot access FRAME_ALLOC before it is initialized");

    // try to allocate from the per-hart cache first
    let mut hart_local_cache = alloc.hart_local_cache.get_or_default().borrow_mut();
    let frames = hart_local_cache
        .allocate_contiguous(layout)
        .or_else(|| {
            let mut global_alloc = alloc.global.lock();

            log::trace!(
                "Hart-local cache exhausted, refilling {} frames...",
                layout.size() / arch::PAGE_SIZE
            );
            let mut frames = global_alloc.allocate_contiguous(layout)?;
            hart_local_cache.free_list.append(&mut frames);

            log::trace!("retrying allocation...");
            // If this fails then we failed to pull enough frames from the global allocator
            // which means we're fully out of frames
            hart_local_cache.allocate_contiguous(layout)
        })
        .ok_or(AllocError)?;

    let frames = FrameList::from_iter(frames.into_iter().map(Frame::from_free_info));
    #[cfg(debug_assertions)]
    frames.assert_valid();
    Ok(frames)
}

/// Allocate a contiguous runs of [`Frame`] meeting the size and alignment requirements of `layout`
/// and ensuring the backing physical memory is zero initialized.
pub fn alloc_contiguous_zeroed(layout: Layout) -> Result<FrameList, AllocError> {
    let frames = alloc_contiguous(layout)?;

    // Translate the physical address into a virtual one through the physmap
    let virt = VirtualAddress::from_phys(frames.first().unwrap().addr()).unwrap();

    // memset'ing the slice to zero
    unsafe {
        slice::from_raw_parts_mut(virt.as_mut_ptr(), frames.len() * arch::PAGE_SIZE).fill(0);
    }

    Ok(frames)
}

pub fn max_alignment() -> usize {
    let alloc = FRAME_ALLOC
        .get()
        .expect("cannot access FRAME_ALLOC before it is initialized");

    alloc.global.lock().max_alignment
}

struct GlobalFrameAllocator {
    arenas: Vec<Arena>,
    max_alignment: usize
}

impl GlobalFrameAllocator {
    fn allocate_one(&mut self) -> Option<NonNull<FrameInfo>> {
        for arena in &mut self.arenas {
            if let Some(frame) = arena.allocate_one() {
                return Some(frame);
            }
        }

        None
    }

    fn allocate_contiguous(&mut self, layout: Layout) -> Option<linked_list::List<FrameInfo>> {
        for arena in &mut self.arenas {
            if let Some(frames) = arena.allocate_contiguous(layout) {
                return Some(frames);
            }
        }

        None
    }
}

#[derive(Default)]
struct HartLocalFrameCache {
    free_list: linked_list::List<FrameInfo>,
}

impl HartLocalFrameCache {
    fn allocate_one(&mut self) -> Option<NonNull<FrameInfo>> {
        self.free_list.pop_front()
    }

    fn allocate_contiguous(&mut self, layout: Layout) -> Option<linked_list::List<FrameInfo>> {
        let frames = layout.size() / arch::PAGE_SIZE;

        // short-circuit if the cache doesn't even have enough pages
        if self.free_list.len() < frames {
            return None;
        }

        let mut index = 0;
        let mut base = self.free_list.cursor_front();
        'outer: while let Some(base_frame) = base.get() {
            if base_frame.addr().alignment() >= layout.align() {
                let cursor = base.clone();
                let mut prev_addr = base_frame.addr();

                let mut c = 0;
                while let Some(frame) = cursor.get() {
                    // we found a contiguous block
                    if c == frames {
                        break 'outer;
                    }

                    if frame.addr().checked_sub_addr(prev_addr).unwrap() > arch::PAGE_SIZE {
                        // frames aren't contiguous, so let's try the next one
                        log::trace!("frames not contiguous, trying next");
                        continue 'outer;
                    }

                    c += 1;
                    prev_addr = frame.addr();
                }
            }

            log::trace!("base frame not aligned, trying next");
            // the base wasn't aligned, try the next one
            index += 1;
            base.move_next();
        }

        log::trace!("found contiguous block at index {index}");

        // split the cache first at the start of the contiguous block. This will return the contiguous block
        // plus everything after it
        let mut split = self.free_list.split_off(index)?;
        // the split the contiguous block after the number of frames we need
        // and return the rest back to the cache
        let mut rest = split.split_off(frames).unwrap();
        self.free_list.append(&mut rest);

        Some(split)
    }
}<|MERGE_RESOLUTION|>--- conflicted
+++ resolved
@@ -31,20 +31,16 @@
 pub fn init(boot_alloc: BootstrapAllocator) {
     #[allow(tail_expr_drop_order)]
     FRAME_ALLOC.get_or_init(|| {
-        let mut max_alignment = PAGE_SIZE;
+        let mut max_alignment = arch::PAGE_SIZE;
         let mut arenas = Vec::new();
 
         for selection_result in select_arenas(boot_alloc.free_regions()).iterator() {
             match selection_result {
                 Ok(selection) => {
                     log::trace!("selection {selection:?}");
-<<<<<<< HEAD
-                    let arena = Arena::from_selection(selection, phys_offset);
+                    let arena = Arena::from_selection(selection);
                     max_alignment = cmp::max(max_alignment, arena.max_alignment());
                     arenas.push(arena);
-=======
-                    arenas.push(Arena::from_selection(selection));
->>>>>>> ec2d5cfd
                 }
                 Err(err) => {
                     log::error!("unable to include RAM region {:?}", err.range)
