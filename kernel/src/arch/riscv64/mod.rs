--- conflicted
+++ resolved
@@ -18,26 +18,8 @@
 use fallible_iterator::FallibleIterator;
 use riscv::sstatus::FS;
 use riscv::{interrupt, scounteren, sie, sstatus};
-<<<<<<< HEAD
 use static_assertions::const_assert_eq;
 pub use setjmp_longjmp::{longjmp, setjmp, call_with_setjmp, JmpBuf, JmpBufStruct};
-
-/// Virtual address where the kernel address space starts.
-///
-///
-pub const KERNEL_ASPACE_BASE: VirtualAddress = VirtualAddress::new(0xffffffc000000000).unwrap();
-pub const KERNEL_ASPACE_SIZE: usize = 1 << mmu::arch::VIRT_ADDR_BITS;
-const_assert_eq!(KERNEL_ASPACE_BASE.get(), mmu::arch::CANONICAL_ADDRESS_MASK);
-const_assert_eq!(KERNEL_ASPACE_SIZE - 1, !mmu::arch::CANONICAL_ADDRESS_MASK);
-
-/// Virtual address where the user address space starts.
-///
-/// The first 2MiB are reserved for catching null pointer dereferences, but this might
-/// change in the future if we decide that the null-checking performed by the WASM runtime
-/// is sufficiently robust.
-pub const USER_ASPACE_BASE: VirtualAddress = VirtualAddress::new(0x0000000000200000).unwrap();
-pub const USER_ASPACE_SIZE: usize = (1 << mmu::arch::VIRT_ADDR_BITS) - USER_ASPACE_BASE.get();
-=======
 pub use vm::{
     invalidate_range, is_kernel_address, AddressSpace, CANONICAL_ADDRESS_MASK, DEFAULT_ASID,
     KERNEL_ASPACE_BASE, PAGE_SHIFT, PAGE_SIZE, USER_ASPACE_BASE,
@@ -77,7 +59,6 @@
         sstatus::set_fs(FS::Initial);
     }
 }
->>>>>>> 5ec720a7
 
 bitflags! {
     #[derive(Debug, Default, Copy, Clone, Hash, PartialEq, Eq)]
@@ -207,7 +188,6 @@
     unsafe { asm!("wfi") }
 }
 
-<<<<<<< HEAD
 /// Retrieves the next older program counter and stack pointer from the current frame pointer.
 pub unsafe fn get_next_older_pc_from_fp(fp: usize) -> usize {
     unsafe { *(fp as *mut usize).offset(1) }
@@ -219,7 +199,8 @@
 /// Asserts that the frame pointer is sufficiently aligned for the platform.
 pub fn assert_fp_is_aligned(fp: usize) {
     assert_eq!(fp % 16, 0, "stack should always be aligned to 16");
-=======
+}
+
 pub fn mb() {
     unsafe {
         asm!("fence iorw,iorw");
@@ -234,5 +215,4 @@
     unsafe {
         asm!("fence ir,ir");
     }
->>>>>>> 5ec720a7
 }