// Copyright 2025 Jonas Kruckenberg
//
// Licensed under the Apache License, Version 2.0, <LICENSE-APACHE or
// http://apache.org/licenses/LICENSE-2.0> or the MIT license <LICENSE-MIT or
// http://opensource.org/licenses/MIT>, at your option. This file may not be
// copied, modified, or distributed except according to those terms.

use super::utils::{define_op, load_fp, load_gp, save_fp, save_gp};
use crate::arch::PAGE_SIZE;
use crate::backtrace::Backtrace;
use crate::scheduler::scheduler;
use crate::vm::VirtualAddress;
use crate::{TRAP_STACK_SIZE_PAGES, panic};
use alloc::boxed::Box;
use core::arch::{asm, naked_asm};
use cpu_local::cpu_local;
use riscv::scause::{Exception, Interrupt, Trap};
use riscv::{sbi, scause, sepc, sip, sscratch, sstatus, stval, stvec};

cpu_local! {
    static TRAP_STACK: [u8; TRAP_STACK_SIZE_PAGES * PAGE_SIZE] = const { [0; TRAP_STACK_SIZE_PAGES * PAGE_SIZE] };
}

pub fn init() {
    // Safety: this is fine
    let trap_stack_top = unsafe {
        TRAP_STACK
            .as_ptr()
            .byte_add(TRAP_STACK_SIZE_PAGES * PAGE_SIZE) as *mut u8
    };

    tracing::trace!("setting sscratch to {:p}", trap_stack_top);
    // Safety: inline assembly
    unsafe {
        asm!(
            "csrrw x0, sscratch, {trap_frame}", // sscratch points to the trap frame
            trap_frame = in(reg) trap_stack_top
        );
    }

    tracing::trace!("setting trap vec to {:#x}", default_trap_entry as usize);
    // Safety: register access
    unsafe { stvec::write(default_trap_entry as usize, stvec::Mode::Direct) };
}

#[repr(C)]
#[derive(Clone, Default)]
pub struct TrapFrame {
    pub gp: [usize; 32],
    #[cfg(target_feature = "d")]
    pub fp: [usize; 32],
}

// #[naked]
// unsafe extern "C" fn trap_vec() {
//     // When in vectored mode
//     // exceptions i.e. sync traps => BASE
//     // interrupts i.e. async traps => BASE + 4 * CAUSE
//     //
//     // We can use this to direct some traps that don't need
//     // expensive SBI call handling to cheaper handlers (like timers)
//     // Safety: inline assembly
//     unsafe {
//         naked_asm! {
//             ".align 2",
//             ".option push",
//             ".option norvc",
//             "j {default}", // exception
//             "j {default}", // supervisor software interrupt
//             "j {default}", // reserved
//             "j {default}", // reserved
//             "j {default}", // reserved
//             "j {default}", // supervisor timer interrupt
//             "j {default}", // reserved
//             "j {default}", // reserved
//             "j {default}", // reserved
//             "j {default}", // supervisor external interrupt
//             ".option pop",
//             default = sym default_trap_entry,
//         }
//     }
// }

#[naked]
unsafe extern "C" fn default_trap_entry() {
    // Safety: inline assembly
    unsafe {
        naked_asm! {
            // FIXME this is a workaround for bug in rustc/llvm
            //  https://github.com/rust-lang/rust/issues/80608#issuecomment-1094267279
            ".align 4",
            ".attribute arch, \"rv64gc\"",
            ".cfi_startproc",

            // Set the CFI rule for the return address to always return zero
            // This is always the first frame on stack, there is nowhere to return to
            ".cfi_register ra, zero",

            "csrrw sp, sscratch, sp", // sp points to the TrapFrame

            "add sp, sp, -0x210",
            ".cfi_def_cfa_offset 0x210",

            // save gp regs
            save_gp!(x0 => sp[0]),
            save_gp!(x1 => sp[1]),
            // skip sp since it is saved in sscratch
            save_gp!(x3 => sp[3]),
            save_gp!(x4 => sp[4]),
            save_gp!(x5 => sp[5]),
            save_gp!(x6 => sp[6]),
            save_gp!(x7 => sp[7]),
            save_gp!(x8 => sp[8]),
            save_gp!(x9 => sp[9]),
            save_gp!(x10 => sp[10]),
            save_gp!(x11 => sp[11]),
            save_gp!(x12 => sp[12]),
            save_gp!(x13 => sp[13]),
            save_gp!(x14 => sp[14]),
            save_gp!(x15 => sp[15]),
            save_gp!(x16 => sp[16]),
            save_gp!(x17 => sp[17]),
            save_gp!(x18 => sp[18]),
            save_gp!(x19 => sp[19]),
            save_gp!(x20 => sp[20]),
            save_gp!(x21 => sp[21]),
            save_gp!(x22 => sp[22]),
            save_gp!(x23 => sp[23]),
            save_gp!(x24 => sp[24]),
            save_gp!(x25 => sp[25]),
            save_gp!(x26 => sp[26]),
            save_gp!(x27 => sp[27]),
            save_gp!(x28 => sp[28]),
            save_gp!(x29 => sp[29]),
            save_gp!(x30 => sp[30]),
            save_gp!(x31 => sp[31]),

            // save fp regs
            save_fp!(f0 => sp[32]),
            save_fp!(f1 => sp[33]),
            save_fp!(f2 => sp[34]),
            save_fp!(f3 => sp[35]),
            save_fp!(f4 => sp[36]),
            save_fp!(f5 => sp[37]),
            save_fp!(f6 => sp[38]),
            save_fp!(f7 => sp[39]),
            save_fp!(f8 => sp[40]),
            save_fp!(f9 => sp[41]),
            save_fp!(f10 => sp[42]),
            save_fp!(f11 => sp[43]),
            save_fp!(f12 => sp[44]),
            save_fp!(f13 => sp[45]),
            save_fp!(f14 => sp[46]),
            save_fp!(f15 => sp[47]),
            save_fp!(f16 => sp[48]),
            save_fp!(f17 => sp[49]),
            save_fp!(f18 => sp[50]),
            save_fp!(f19 => sp[51]),
            save_fp!(f20 => sp[52]),
            save_fp!(f21 => sp[53]),
            save_fp!(f22 => sp[54]),
            save_fp!(f23 => sp[55]),
            save_fp!(f24 => sp[56]),
            save_fp!(f25 => sp[57]),
            save_fp!(f26 => sp[58]),
            save_fp!(f27 => sp[59]),
            save_fp!(f28 => sp[60]),
            save_fp!(f29 => sp[61]),
            save_fp!(f30 => sp[62]),
            save_fp!(f31 => sp[63]),

            "mv a0, sp",
            "call {trap_handler}",

            // restore gp regs
            // skip x0 since its always zero
            load_gp!(sp[1] => x1),
            // skip sp since it is saved in sscratch
            load_gp!(sp[3] => x3),
            load_gp!(sp[4] => x4),
            load_gp!(sp[5] => x5),
            load_gp!(sp[6] => x6),
            load_gp!(sp[7] => x7),
            load_gp!(sp[8] => x8),
            load_gp!(sp[9] => x9),
            load_gp!(sp[10] => x10),
            load_gp!(sp[11] => x11),
            load_gp!(sp[12] => x12),
            load_gp!(sp[13] => x13),
            load_gp!(sp[14] => x14),
            load_gp!(sp[15] => x15),
            load_gp!(sp[16] => x16),
            load_gp!(sp[17] => x17),
            load_gp!(sp[18] => x18),
            load_gp!(sp[19] => x19),
            load_gp!(sp[20] => x20),
            load_gp!(sp[21] => x21),
            load_gp!(sp[22] => x22),
            load_gp!(sp[23] => x23),
            load_gp!(sp[24] => x24),
            load_gp!(sp[25] => x25),
            load_gp!(sp[26] => x26),
            load_gp!(sp[27] => x27),
            load_gp!(sp[28] => x28),
            load_gp!(sp[29] => x29),
            load_gp!(sp[30] => x30),
            load_gp!(sp[31] => x31),

            // restore fp regs
            load_fp!(sp[32] => f0),
            load_fp!(sp[33] => f1),
            load_fp!(sp[34] => f2),
            load_fp!(sp[35] => f3),
            load_fp!(sp[36] => f4),
            load_fp!(sp[37] => f5),
            load_fp!(sp[38] => f6),
            load_fp!(sp[39] => f7),
            load_fp!(sp[40] => f8),
            load_fp!(sp[41] => f9),
            load_fp!(sp[42] => f10),
            load_fp!(sp[43] => f11),
            load_fp!(sp[44] => f12),
            load_fp!(sp[45] => f13),
            load_fp!(sp[46] => f14),
            load_fp!(sp[47] => f15),
            load_fp!(sp[48] => f16),
            load_fp!(sp[49] => f17),
            load_fp!(sp[50] => f18),
            load_fp!(sp[51] => f19),
            load_fp!(sp[52] => f20),
            load_fp!(sp[53] => f21),
            load_fp!(sp[54] => f22),
            load_fp!(sp[55] => f23),
            load_fp!(sp[56] => f24),
            load_fp!(sp[57] => f25),
            load_fp!(sp[58] => f26),
            load_fp!(sp[59] => f27),
            load_fp!(sp[60] => f28),
            load_fp!(sp[61] => f29),
            load_fp!(sp[62] => f30),
            load_fp!(sp[63] => f31),

            "add sp, sp, 0x210",
            ".cfi_def_cfa_offset 0",

            "csrrw sp, sscratch, sp",
            "sret",
            ".cfi_endproc",

            trap_handler = sym default_trap_handler,
        }
    }
}

// https://github.com/emb-riscv/specs-markdown/blob/develop/exceptions-and-interrupts.md
<<<<<<< HEAD
#[expect(clippy::too_many_arguments, reason = "")]
fn default_trap_handler(
    raw_frame: *mut TrapFrame,
    a1: usize,
    a2: usize,
    a3: usize,
    a4: usize,
    a5: usize,
    a6: usize,
    a7: usize,
) -> *mut TrapFrame {
    // Safety: `default_trap_entry` has to correctly set up the stack frame
    let frame = unsafe { &*raw_frame };

    let cause = scause::read().cause();
    log::trace!("trap_handler cause {cause:?}, a1 {a1:#x} a2 {a2:#x} a3 {a3:#x} a4 {a4:#x} a5 {a5:#x} a6 {a6:#x} a7 {a7:#x}");

    // Clear the SUM bit to prevent userspace memory access in case we interrupted the kernel
    // Safety: register access
    unsafe {
        sstatus::clear_sum();
    }
=======
// Note: The C-unwind here is important, we want the stable C ABI so we can call this function from
// assembly, but we also want to be able to unwind past it into the trampoline above (so stack traces
// are fully accurate)
extern "C-unwind" fn default_trap_handler(
    frame: &mut TrapFrame,
    _a1: usize,
    _a2: usize,
    _a3: usize,
    _a4: usize,
    _a5: usize,
    _a6: usize,
    _a7: usize,
) {
    let cause = scause::read().cause();
>>>>>>> 3ff267a7

    let epc = sepc::read();
    let tval = stval::read();
    tracing::trace!(
        "{cause:?} {:?};epc={epc:#x};tval={tval:#x}",
        sstatus::read()
    );
    let epc = VirtualAddress::new(epc).unwrap();
    let tval = VirtualAddress::new(tval).unwrap();
    let fp = VirtualAddress::new(frame.gp[8]).unwrap(); // fp is x8

    match cause {
        Trap::Interrupt(Interrupt::SupervisorSoft) => {
            // Just a nop, software interrupts are only used as wakeup calls
            // TODO this should be an specialized routine in the trap vector

            // Safety: register access
            unsafe {
                sip::clear_ssoft();
            }
        }
        Trap::Interrupt(Interrupt::SupervisorTimer) => {
            if let (_, Some(next_deadline)) = scheduler().cpu_local_timer().turn() {
                // Timer interrupts are always IPIs used for sleeping
                sbi::time::set_timer(next_deadline.ticks.0).unwrap();
            } else {
                // Timer interrupts are always IPIs used for sleeping
                sbi::time::set_timer(u64::MAX).unwrap();
            }
        }
        Trap::Interrupt(Interrupt::SupervisorExternal) => todo!("run IO reactor"),
        Trap::Exception(
            Exception::LoadPageFault | Exception::StorePageFault | Exception::InstructionPageFault,
        ) => {
            // first attempt the page fault handler, can it recover us from this by fixing up mappings?
            if crate::vm::handle_page_fault(cause, tval).is_break() {
                return;
            }

            // if not attempt the wasm fault handler, is the current trap caused by a user program?
            // if so can it kill the program?
            if crate::wasm::handle_wasm_exception(epc, fp, tval).is_break() {
                return;
            }

            handle_kernel_exception(cause, frame, epc, tval)
        }
        Trap::Exception(Exception::IllegalInstruction) => {
            if crate::wasm::handle_wasm_exception(epc, fp, tval).is_break() {
                return;
            }

            handle_kernel_exception(cause, frame, epc, tval)
        }
        _ => handle_kernel_exception(cause, frame, epc, tval),
    }
}

fn handle_kernel_exception(
    cause: Trap,
    frame: &TrapFrame,
    epc: VirtualAddress,
    tval: VirtualAddress,
) -> ! {
    // let's go ahead and begin unwinding the stack that caused the fault
    // Note: we use unwinding here to give kernel code the chance to catch this and recover from it.
    // If the unwinding reaches the root `catch_unwind` in `main.rs` this will tear down the entire
    // system causing all CPUs to shut down.

    tracing::error!("KERNEL TRAP {cause:?} epc={epc};tval={tval}");

    let mut regs = unwind2::Registers {
        gp: frame.gp,
        fp: frame.fp,
    };
    regs.gp[2] = sscratch::read();

    let backtrace =
        Backtrace::<32>::from_registers(regs.clone(), epc.checked_add(1).unwrap()).unwrap();
    tracing::error!("{backtrace}");

<<<<<<< HEAD
    crate::traps::begin_trap(crate::traps::Trap {
        pc: VirtualAddress::new(epc).unwrap(),
        fp: VirtualAddress::new(frame.gp[8]).unwrap(),
        faulting_address: VirtualAddress::new(tval).unwrap(),
        reason,
    });
=======
    // FIXME it would be great to get rid of the allocation here :/
    let payload = Box::new(cause);
>>>>>>> 3ff267a7

    // begin a panic on the original stack
    panic::begin_unwind_with(payload, regs, epc.checked_add(1).unwrap());
}<|MERGE_RESOLUTION|>--- conflicted
+++ resolved
@@ -253,30 +253,6 @@
 }
 
 // https://github.com/emb-riscv/specs-markdown/blob/develop/exceptions-and-interrupts.md
-<<<<<<< HEAD
-#[expect(clippy::too_many_arguments, reason = "")]
-fn default_trap_handler(
-    raw_frame: *mut TrapFrame,
-    a1: usize,
-    a2: usize,
-    a3: usize,
-    a4: usize,
-    a5: usize,
-    a6: usize,
-    a7: usize,
-) -> *mut TrapFrame {
-    // Safety: `default_trap_entry` has to correctly set up the stack frame
-    let frame = unsafe { &*raw_frame };
-
-    let cause = scause::read().cause();
-    log::trace!("trap_handler cause {cause:?}, a1 {a1:#x} a2 {a2:#x} a3 {a3:#x} a4 {a4:#x} a5 {a5:#x} a6 {a6:#x} a7 {a7:#x}");
-
-    // Clear the SUM bit to prevent userspace memory access in case we interrupted the kernel
-    // Safety: register access
-    unsafe {
-        sstatus::clear_sum();
-    }
-=======
 // Note: The C-unwind here is important, we want the stable C ABI so we can call this function from
 // assembly, but we also want to be able to unwind past it into the trampoline above (so stack traces
 // are fully accurate)
@@ -291,7 +267,6 @@
     _a7: usize,
 ) {
     let cause = scause::read().cause();
->>>>>>> 3ff267a7
 
     let epc = sepc::read();
     let tval = stval::read();
@@ -373,17 +348,8 @@
         Backtrace::<32>::from_registers(regs.clone(), epc.checked_add(1).unwrap()).unwrap();
     tracing::error!("{backtrace}");
 
-<<<<<<< HEAD
-    crate::traps::begin_trap(crate::traps::Trap {
-        pc: VirtualAddress::new(epc).unwrap(),
-        fp: VirtualAddress::new(frame.gp[8]).unwrap(),
-        faulting_address: VirtualAddress::new(tval).unwrap(),
-        reason,
-    });
-=======
     // FIXME it would be great to get rid of the allocation here :/
     let payload = Box::new(cause);
->>>>>>> 3ff267a7
 
     // begin a panic on the original stack
     panic::begin_unwind_with(payload, regs, epc.checked_add(1).unwrap());
