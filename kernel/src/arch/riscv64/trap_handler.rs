// Copyright 2025 Jonas Kruckenberg
//
// Licensed under the Apache License, Version 2.0, <LICENSE-APACHE or
// http://apache.org/licenses/LICENSE-2.0> or the MIT license <LICENSE-MIT or
// http://opensource.org/licenses/MIT>, at your option. This file may not be
// copied, modified, or distributed except according to those terms.

use super::utils::{define_op, load_fp, load_gp, save_fp, save_gp};
use crate::arch::PAGE_SIZE;
use crate::error::Error;
use crate::vm::VirtualAddress;
use crate::vm::{PageFaultFlags, KERNEL_ASPACE};
use crate::{arch, vm, TRAP_STACK_SIZE_PAGES};
use core::arch::{asm, naked_asm};
use core::fmt::Write;
use core::sync::atomic::{AtomicBool, Ordering};
use riscv::scause::{Exception, Interrupt, Trap};
use riscv::{scause, sepc, sstatus, stval, stvec};
use thread_local::thread_local;
use crate::arch::riscv64::trap_handler;

thread_local! {
    static TRAP_STACK: [u8; TRAP_STACK_SIZE_PAGES * PAGE_SIZE] = const { [0; TRAP_STACK_SIZE_PAGES * PAGE_SIZE] };
}

pub fn init() {
    let trap_stack_top = unsafe {
        TRAP_STACK
            .as_ptr()
            .byte_add(TRAP_STACK_SIZE_PAGES * PAGE_SIZE) as *mut u8
    };

    log::debug!("setting sscratch to {:p}", trap_stack_top);
    unsafe {
        asm!(
            "csrrw x0, sscratch, {trap_frame}", // sscratch points to the trap frame
            trap_frame = in(reg) trap_stack_top
        );
    }

    log::debug!("setting trap vec to {:#x}", trap_vec as usize);
    unsafe { stvec::write(trap_vec as usize, stvec::Mode::Vectored) };
}

#[repr(C)]
#[derive(Clone, Default)]
pub struct TrapFrame {
    pub gp: [usize; 32],
    #[cfg(target_feature = "d")]
    pub fp: [usize; 32],
}

#[naked]
unsafe extern "C" fn trap_vec() {
    // When in vectored mode
    // exceptions i.e. sync traps => BASE
    // interrupts i.e. async traps => BASE + 4 * CAUSE
    //
    // We can use this to direct some traps that don't need
    // expensive SBI call handling to cheaper handlers (like timers)
    unsafe {
        naked_asm! {
            ".align 2",
            ".option push",
            ".option norvc",
            "j {default}", // exception
            "j {default}", // supervisor software interrupt
            "j {default}", // reserved
            "j {default}", // reserved
            "j {default}", // reserved
            "j {default}", // supervisor timer interrupt
            "j {default}", // reserved
            "j {default}", // reserved
            "j {default}", // reserved
            "j {default}", // supervisor external interrupt
            ".option pop",
            default = sym default_trap_entry,
        }
    }
}

#[allow(clippy::too_many_lines)]
#[naked]
unsafe extern "C" fn default_trap_entry() {
    unsafe {
        naked_asm! {
            ".align 2",
            // "mv t0, sp", // save the correct stack pointer
            "csrrw sp, sscratch, sp", // sp points to the TrapFrame
            "add sp, sp, -0x210",

            // save gp regs
            save_gp!(x0 => sp[0]),
            save_gp!(x1 => sp[1]),
            // skip sp since it is saved in sscratch
            save_gp!(x3 => sp[3]),
            save_gp!(x4 => sp[4]),
            save_gp!(x5 => sp[5]),
            save_gp!(x6 => sp[6]),
            save_gp!(x7 => sp[7]),
            save_gp!(x8 => sp[8]),
            save_gp!(x9 => sp[9]),
            save_gp!(x10 => sp[10]),
            save_gp!(x11 => sp[11]),
            save_gp!(x12 => sp[12]),
            save_gp!(x13 => sp[13]),
            save_gp!(x14 => sp[14]),
            save_gp!(x15 => sp[15]),
            save_gp!(x16 => sp[16]),
            save_gp!(x17 => sp[17]),
            save_gp!(x18 => sp[18]),
            save_gp!(x19 => sp[19]),
            save_gp!(x20 => sp[20]),
            save_gp!(x21 => sp[21]),
            save_gp!(x22 => sp[22]),
            save_gp!(x23 => sp[23]),
            save_gp!(x24 => sp[24]),
            save_gp!(x25 => sp[25]),
            save_gp!(x26 => sp[26]),
            save_gp!(x27 => sp[27]),
            save_gp!(x28 => sp[28]),
            save_gp!(x29 => sp[29]),
            save_gp!(x30 => sp[30]),
            save_gp!(x31 => sp[31]),

            // save fp regs
            save_fp!(f0 => sp[32]),
            save_fp!(f1 => sp[33]),
            save_fp!(f2 => sp[34]),
            save_fp!(f3 => sp[35]),
            save_fp!(f4 => sp[36]),
            save_fp!(f5 => sp[37]),
            save_fp!(f6 => sp[38]),
            save_fp!(f7 => sp[39]),
            save_fp!(f8 => sp[40]),
            save_fp!(f9 => sp[41]),
            save_fp!(f10 => sp[42]),
            save_fp!(f11 => sp[43]),
            save_fp!(f12 => sp[44]),
            save_fp!(f13 => sp[45]),
            save_fp!(f14 => sp[46]),
            save_fp!(f15 => sp[47]),
            save_fp!(f16 => sp[48]),
            save_fp!(f17 => sp[49]),
            save_fp!(f18 => sp[50]),
            save_fp!(f19 => sp[51]),
            save_fp!(f20 => sp[52]),
            save_fp!(f21 => sp[53]),
            save_fp!(f22 => sp[54]),
            save_fp!(f23 => sp[55]),
            save_fp!(f24 => sp[56]),
            save_fp!(f25 => sp[57]),
            save_fp!(f26 => sp[58]),
            save_fp!(f27 => sp[59]),
            save_fp!(f28 => sp[60]),
            save_fp!(f29 => sp[61]),
            save_fp!(f30 => sp[62]),
            save_fp!(f31 => sp[63]),

            "mv a0, sp",

            "call {trap_handler}",

            "mv sp, a0",

            // restore gp regs
            // skip x0 since its always zero
            load_gp!(sp[1] => x1),
            // skip sp since it is saved in sscratch
            load_gp!(sp[3] => x3),
            load_gp!(sp[4] => x4),
            load_gp!(sp[5] => x5),
            load_gp!(sp[6] => x6),
            load_gp!(sp[7] => x7),
            load_gp!(sp[8] => x8),
            load_gp!(sp[9] => x9),
            load_gp!(sp[10] => x10),
            load_gp!(sp[11] => x11),
            load_gp!(sp[12] => x12),
            load_gp!(sp[13] => x13),
            load_gp!(sp[14] => x14),
            load_gp!(sp[15] => x15),
            load_gp!(sp[16] => x16),
            load_gp!(sp[17] => x17),
            load_gp!(sp[18] => x18),
            load_gp!(sp[19] => x19),
            load_gp!(sp[20] => x20),
            load_gp!(sp[21] => x21),
            load_gp!(sp[22] => x22),
            load_gp!(sp[23] => x23),
            load_gp!(sp[24] => x24),
            load_gp!(sp[25] => x25),
            load_gp!(sp[26] => x26),
            load_gp!(sp[27] => x27),
            load_gp!(sp[28] => x28),
            load_gp!(sp[29] => x29),
            load_gp!(sp[30] => x30),
            load_gp!(sp[31] => x31),

            // restore fp regs
            load_fp!(sp[32] => f0),
            load_fp!(sp[33] => f1),
            load_fp!(sp[34] => f2),
            load_fp!(sp[35] => f3),
            load_fp!(sp[36] => f4),
            load_fp!(sp[37] => f5),
            load_fp!(sp[38] => f6),
            load_fp!(sp[39] => f7),
            load_fp!(sp[40] => f8),
            load_fp!(sp[41] => f9),
            load_fp!(sp[42] => f10),
            load_fp!(sp[43] => f11),
            load_fp!(sp[44] => f12),
            load_fp!(sp[45] => f13),
            load_fp!(sp[46] => f14),
            load_fp!(sp[47] => f15),
            load_fp!(sp[48] => f16),
            load_fp!(sp[49] => f17),
            load_fp!(sp[50] => f18),
            load_fp!(sp[51] => f19),
            load_fp!(sp[52] => f20),
            load_fp!(sp[53] => f21),
            load_fp!(sp[54] => f22),
            load_fp!(sp[55] => f23),
            load_fp!(sp[56] => f24),
            load_fp!(sp[57] => f25),
            load_fp!(sp[58] => f26),
            load_fp!(sp[59] => f27),
            load_fp!(sp[60] => f28),
            load_fp!(sp[61] => f29),
            load_fp!(sp[62] => f30),
            load_fp!(sp[63] => f31),

            "add sp, sp, 0x210",
            "csrrw sp, sscratch, sp",
            "sret",

            trap_handler = sym default_trap_handler,
        }
    }
}

/// A special trampoline function that the trap handler switches to, to initiate a kernel panic & backtrace
/// *after* switching back to the regular stack since printing a backtrace of the trap stack is seldom helpful.
extern "C-unwind" fn trap_panic_trampoline() {
    panic!("UNRECOVERABLE KERNEL TRAP");
}

static IN_TRAP_HANDLER: AtomicBool = AtomicBool::new(false);

// https://github.com/emb-riscv/specs-markdown/blob/develop/exceptions-and-interrupts.md
#[allow(clippy::too_many_arguments)]
fn default_trap_handler(
    raw_frame: *mut TrapFrame,
    a1: usize,
    a2: usize,
    a3: usize,
    a4: usize,
    a5: usize,
    a6: usize,
    a7: usize,
) -> *mut TrapFrame {
    if IN_TRAP_HANDLER.swap(true, Ordering::AcqRel) {
        let _ = riscv::hio::HostStream::new_stdout()
            .write_str("trap occurred while in trap handler!\n");
        arch::abort();
    }

    let cause = scause::read().cause();

    log::trace!("{:?}", sstatus::read());
    log::trace!("trap_handler cause {cause:?}, a1 {a1:#x} a2 {a2:#x} a3 {a3:#x} a4 {a4:#x} a5 {a5:#x} a6 {a6:#x} a7 {a7:#x}");

    match cause {
        Trap::Exception(Exception::LoadPageFault) => {
            let epc = sepc::read();
            let tval = stval::read();

            if let Err(err) = vm::trap_handler(tval, PageFaultFlags::LOAD) {
                log::error!("LOAD PAGE FAULT at {epc:#x} {tval:#x} {err:?}");

                sepc::set(trap_panic_trampoline as usize)
            }
        }
        Trap::Exception(Exception::StorePageFault) => {
            let epc = sepc::read();
            let tval = stval::read();

            if let Err(err) = vm::trap_handler(tval, PageFaultFlags::STORE) {
                log::error!("STORE PAGE FAULT at {epc:#x} {tval:#x} {err:?}");

                sepc::set(trap_panic_trampoline as usize)
            }
        }
        Trap::Exception(Exception::InstructionFault) => {
            let epc = sepc::read();
            let tval = stval::read();

            if let Err(err) = vm::trap_handler(tval, PageFaultFlags::INSTRUCTION) {
                log::error!("INSTRUCTION PAGE FAULT at {epc:#x} {tval:#x} {err:?}");

                sepc::set(trap_panic_trampoline as usize)
            }
        }
        Trap::Interrupt(Interrupt::SupervisorTimer) => {
            // just clear the timer interrupt when it happens for now, this is required to make the
            // tests in the `time` module work
            riscv::sbi::time::set_timer(u64::MAX).unwrap();
        }
        _ => {
            sepc::set(trap_panic_trampoline as usize)
            // panic!("trap_handler cause {cause:?}, a1 {a1:#x} a2 {a2:#x} a3 {a3:#x} a4 {a4:#x} a5 {a5:#x} a6 {a6:#x} a7 {a7:#x}");
        }
    }

    IN_TRAP_HANDLER.swap(false, Ordering::AcqRel);
    raw_frame
<<<<<<< HEAD
=======
}

fn handle_page_fault(epc: usize, tval: usize, flags: PageFaultFlags) {
    if let Err(err) = handle_page_fault_inner(tval, flags) {
        log::error!("{flags} PAGE FAULT at {epc:#x} {tval:#x} {err:?}");

        sepc::set(trap_panic_trampoline as usize)
    }
}

fn handle_page_fault_inner(tval: usize, flags: PageFaultFlags) -> crate::Result<()> {
    let mut aspace = KERNEL_ASPACE.get().unwrap().lock();

    let addr = VirtualAddress::new(tval).ok_or(Error::AccessDenied)?;

    aspace
        .page_fault(addr, flags)
        .map_err(|_| Error::AccessDenied)
>>>>>>> 5ec720a7
}<|MERGE_RESOLUTION|>--- conflicted
+++ resolved
@@ -315,25 +315,4 @@
 
     IN_TRAP_HANDLER.swap(false, Ordering::AcqRel);
     raw_frame
-<<<<<<< HEAD
-=======
-}
-
-fn handle_page_fault(epc: usize, tval: usize, flags: PageFaultFlags) {
-    if let Err(err) = handle_page_fault_inner(tval, flags) {
-        log::error!("{flags} PAGE FAULT at {epc:#x} {tval:#x} {err:?}");
-
-        sepc::set(trap_panic_trampoline as usize)
-    }
-}
-
-fn handle_page_fault_inner(tval: usize, flags: PageFaultFlags) -> crate::Result<()> {
-    let mut aspace = KERNEL_ASPACE.get().unwrap().lock();
-
-    let addr = VirtualAddress::new(tval).ok_or(Error::AccessDenied)?;
-
-    aspace
-        .page_fault(addr, flags)
-        .map_err(|_| Error::AccessDenied)
->>>>>>> 5ec720a7
 }