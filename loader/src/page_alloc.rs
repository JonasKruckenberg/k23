// Copyright 2025 Jonas Kruckenberg
//
// Licensed under the Apache License, Version 2.0, <LICENSE-APACHE or
// http://apache.org/licenses/LICENSE-2.0> or the MIT license <LICENSE-MIT or
// http://opensource.org/licenses/MIT>, at your option. This file may not be
// copied, modified, or distributed except according to those terms.

use core::alloc::Layout;
use core::range::Range;

use rand::distr::{Distribution, Uniform};
use rand::prelude::IteratorRandom;
use rand_chacha::ChaCha20Rng;

use crate::arch;

pub fn init(prng: Option<ChaCha20Rng>) -> PageAllocator {
    PageAllocator {
        page_state: [false; arch::PAGE_TABLE_ENTRIES / 2],
        prng,
    }
}

/// Virtual memory allocator for setting up initial mappings.
///
/// All regions will be huge page (1GiB) aligned.
#[derive(Debug)]
pub struct PageAllocator {
    /// Whether a top-level page is in use.
    page_state: [bool; arch::PAGE_TABLE_ENTRIES / 2],
    /// A random number generator that should be used to generate random addresses or
    /// `None` if aslr is disabled.
    prng: Option<ChaCha20Rng>,
}

impl PageAllocator {
    fn allocate_pages(&mut self, num_pages: usize) -> usize {
        // find a consecutive range of `num` entries that are not used
        let mut free_pages = self
            .page_state
            .windows(num_pages.div_ceil(8)) // TODO: consider dont div by 8?
            .enumerate()
            .filter_map(|(idx, entries)| {
                if entries.iter().all(|used| !used) {
                    Some(idx)
                } else {
                    None
                }
            });

        let maybe_idx = if let Some(rng) = self.prng.as_mut() {
            free_pages.choose(rng)
        } else {
            free_pages.next()
        };

        if let Some(idx) = maybe_idx {
            for i in 0..num_pages {
                self.page_state[idx + i] = true;
            }

            idx
        } else {
            panic!("no usable top-level pages found ({num_pages} pages requested)");
        }
    }

    pub fn reserve(&mut self, mut virt_base: usize, mut remaining_bytes: usize) {
        log::trace!(
            "marking {virt_base:#x}..{:#x} as used",
            virt_base.checked_add(remaining_bytes).unwrap()
        );

<<<<<<< HEAD
        let top_level_page_size = arch::page_size_for_level(2);
        debug_assert!(virt_base % top_level_page_size == 0);
=======
        let top_level_page_size = arch::page_size_for_level(arch::PAGE_TABLE_LEVELS - 1);
        debug_assert!(virt_base.is_multiple_of(top_level_page_size));
>>>>>>> 6417ba07

        while remaining_bytes > 0 {
            let page_idx = (virt_base - arch::KERNEL_ASPACE_BASE) / top_level_page_size;

            self.page_state[page_idx] = true;

            virt_base = virt_base.checked_add(top_level_page_size).unwrap();
            remaining_bytes = remaining_bytes.saturating_sub(top_level_page_size);
        }
    }

    pub fn allocate(&mut self, layout: Layout) -> Range<usize> {
        assert!(layout.align().is_power_of_two());

        let top_level_page_size = arch::page_size_for_level(2);

        // how many top-level pages are needed to map `size` bytes
        // and attempt to allocate them
        let page_idx = self.allocate_pages(layout.size().div_ceil(top_level_page_size));

        // calculate the base address of the page
        //
        // we know that entry_idx is between 0 and PAGE_TABLE_ENTRIES / 2
        // and represents a top-level page in the *higher half* of the address space.
        //
        // we start from KERNEL_ASPACE_BASE and add the idx multiple of the size of a top-level entry to it
        let base = arch::KERNEL_ASPACE_BASE + page_idx * top_level_page_size;

        let offset = if let Some(rng) = self.prng.as_mut() {
            // Choose a random offset.
            let max_offset = top_level_page_size - (layout.size() % top_level_page_size);

            if max_offset / layout.align() > 0 {
                let uniform_range = Uniform::new(0, max_offset / layout.align()).unwrap();

                uniform_range.sample(rng) * layout.align()
            } else {
                0
            }
        } else {
            0
        };

        Range::from(
            base.checked_add(offset).unwrap()..base.checked_add(offset + layout.size()).unwrap(),
        )
    }
}<|MERGE_RESOLUTION|>--- conflicted
+++ resolved
@@ -71,20 +71,21 @@
             virt_base.checked_add(remaining_bytes).unwrap()
         );
 
-<<<<<<< HEAD
         let top_level_page_size = arch::page_size_for_level(2);
         debug_assert!(virt_base % top_level_page_size == 0);
-=======
-        let top_level_page_size = arch::page_size_for_level(arch::PAGE_TABLE_LEVELS - 1);
-        debug_assert!(virt_base.is_multiple_of(top_level_page_size));
->>>>>>> 6417ba07
 
         while remaining_bytes > 0 {
             let page_idx = (virt_base - arch::KERNEL_ASPACE_BASE) / top_level_page_size;
 
             self.page_state[page_idx] = true;
 
-            virt_base = virt_base.checked_add(top_level_page_size).unwrap();
+            // Check if we can add without overflow, if not we've reached the end
+            if let Some(next_virt) = virt_base.checked_add(top_level_page_size) {
+                virt_base = next_virt;
+            } else {
+                // We've reached the end of the address space
+                break;
+            }
             remaining_bytes = remaining_bytes.saturating_sub(top_level_page_size);
         }
     }
