#![no_std]
#![no_main]
#![feature(naked_functions)]
#![feature(maybe_uninit_slice)]

extern crate alloc;
extern crate panic;

mod arch;
mod boot_info;
mod error;

mod kconfig;
mod machine_info;
mod paging;
mod payload;
mod used_tles;

use crate::boot_info::init_boot_info;
use crate::machine_info::MachineInfo;
use crate::paging::{PageTableBuilder, PageTableResult};
use crate::payload::Payload;
use crate::used_tles::UsedTLEs;
use core::ops::Range;
use core::ptr::addr_of;
use core::sync::atomic::{AtomicUsize, Ordering};
use core::{ptr, slice};
use error::Error;
use kmm::{AddressRangeExt, BumpAllocator, FrameAllocator, PhysicalAddress, VirtualAddress};
use linked_list_allocator::LockedHeap;
use loader_api::BootInfo;
use rand_chacha::rand_core::SeedableRng;
use rand_chacha::ChaCha20Rng;

pub type Result<T> = core::result::Result<T, Error>;

static BOOT_HART: AtomicUsize = AtomicUsize::new(0);

fn main(hartid: usize) -> ! {
    static INIT: sync::OnceLock<(PageTableResult, &'static BootInfo)> = sync::OnceLock::new();

    log::info!("Hart {hartid} started");

    let (page_table_result, boot_info) = INIT
        .get_or_try_init(init_global)
        .expect("failed to initialize system");

    log::debug!("Activating page table for hart {hartid}...");
    // SAFETY: This will invalidate all pointers and references that aren't on the loader stack
    // (the FDT slice and importantly the frame allocator) so care has to be taken to either
    // not access these anymore (which should be easy, this is one of the last steps we perform before hading off
    // to the payload) or to map them into virtual memory first!
    unsafe {
        page_table_result.activate_table();
    }

    log::debug!("Initializing TLS region for hart {hartid}...");
    page_table_result.init_tls_region_for_hart(hartid);

    unsafe {
        arch::switch_to_payload(
            hartid,
            page_table_result.payload_entry(),
            page_table_result.stack_region_for_hart(hartid),
            page_table_result
                .tls_region_for_hart(hartid)
                .unwrap_or_default()
                .start,
            boot_info,
        )
    }
}

fn init_global() -> Result<(PageTableResult, &'static BootInfo)> {
    let machine_info = arch::machine_info();

    let loader_regions = LoaderRegions::new(machine_info);
    log::trace!("{loader_regions:?}");

    // init frame allocator
    let mut frame_alloc: BumpAllocator<kconfig::MEMORY_MODE> = unsafe {
        BumpAllocator::new_with_lower_bound(
            &machine_info.memories,
            loader_regions.read_write.end,
            VirtualAddress::default(), // while we haven't activated the virtual memory we have not offset
        )
    };

<<<<<<< HEAD
    let mut used = UsedTLEs::new(ChaCha20Rng::from_seed(
        machine_info.rng_seed.unwrap()[0..32].try_into().unwrap(),
    ));

    let physmem_virt = used.get_free_range(machine_info.memory_hull().size(), kconfig::PAGE_SIZE);
=======
    #[cfg(feature = "kaslr")]
    let mut rand = kaslr::init(&machine_info);

    // TODO crate allocation plan for payload, stacks, TLS & physical memory
    let physmem_off = VirtualAddress::new(0xffff_ffd8_0000_0000);
>>>>>>> afbb27b3

    // Move the FDT to a safe location, so we don't accidentally overwrite it
    log::trace!("copying FDT to safe location...");
    let fdt_virt = allocate_and_copy_fdt(machine_info, &mut frame_alloc, physmem_virt.start)?;

    // init heap allocator
    init_global_allocator(machine_info);

    // decompress & parse payload
    log::trace!("parsing payload...");
    let payload = Payload::from_compressed(payload::PAYLOAD, &mut frame_alloc)?;

    log::trace!("initializing page tables...");
    let page_table_result =
        PageTableBuilder::from_alloc(&mut frame_alloc, physmem_virt.start, &mut used)?
            .map_payload(&payload, machine_info)?
            .map_physical_memory(machine_info)?
            .identity_map_loader(&loader_regions)?
            .print_statistics()
            .result();

    let hartid = BOOT_HART.load(Ordering::Relaxed);

    // init boot info
    let boot_info = init_boot_info(
        &mut frame_alloc,
        hartid,
        &page_table_result,
        fdt_virt,
<<<<<<< HEAD
        physmem_virt.start,
=======
        &payload,
        physmem_off,
>>>>>>> afbb27b3
    )?;

    Ok((page_table_result, boot_info))
}

/// Moves the FDT from wherever the previous bootloader placed it into a properly allocated place,
/// so we don't accidentally override it
///
/// # Errors
///
/// Returns an error if allocation fails.
pub fn allocate_and_copy_fdt(
    machine_info: &MachineInfo,
    alloc: &mut BumpAllocator<kconfig::MEMORY_MODE>,
    physmem_off: VirtualAddress,
) -> Result<VirtualAddress> {
    let frames = machine_info.fdt.len().div_ceil(kconfig::PAGE_SIZE);
    let base = alloc.allocate_frames(frames)?;

    unsafe {
        let dst = slice::from_raw_parts_mut(base.as_raw() as *mut u8, machine_info.fdt.len());

        ptr::copy_nonoverlapping(machine_info.fdt.as_ptr(), dst.as_mut_ptr(), dst.len());
    }

    Ok(physmem_off.add(base.as_raw()))
}

fn init_global_allocator(machine_info: &MachineInfo) {
    #[global_allocator]
    static ALLOC: LockedHeap = LockedHeap::empty();

    unsafe {
        ALLOC.lock().init(
            machine_info.memories[0].start.as_raw() as *mut u8,
            machine_info.memories[0].size(),
        );
    }
}

#[derive(Debug)]
pub struct LoaderRegions {
    pub executable: Range<PhysicalAddress>,
    pub read_only: Range<PhysicalAddress>,
    pub read_write: Range<PhysicalAddress>,
}

impl LoaderRegions {
    #[must_use]
    pub fn new(machine_info: &MachineInfo) -> Self {
        extern "C" {
            static __text_start: u8;
            static __text_end: u8;
            static __rodata_start: u8;
            static __rodata_end: u8;
            static __bss_start: u8;
            static __stack_start: u8;
        }

        let executable: Range<PhysicalAddress> = {
            PhysicalAddress::new(addr_of!(__text_start) as usize)
                ..PhysicalAddress::new(addr_of!(__text_end) as usize)
        };

        let read_only: Range<PhysicalAddress> = {
            PhysicalAddress::new(addr_of!(__rodata_start) as usize)
                ..PhysicalAddress::new(addr_of!(__rodata_end) as usize)
        };

        let read_write: Range<PhysicalAddress> = {
            let start = PhysicalAddress::new(addr_of!(__bss_start) as usize);
            let stack_start = PhysicalAddress::new(addr_of!(__stack_start) as usize);

            start
                ..stack_start
                    .add(machine_info.cpus * kconfig::STACK_SIZE_PAGES * kconfig::PAGE_SIZE)
        };

        LoaderRegions {
            executable,
            read_only,
            read_write,
        }
    }
}<|MERGE_RESOLUTION|>--- conflicted
+++ resolved
@@ -86,19 +86,11 @@
         )
     };
 
-<<<<<<< HEAD
     let mut used = UsedTLEs::new(ChaCha20Rng::from_seed(
         machine_info.rng_seed.unwrap()[0..32].try_into().unwrap(),
     ));
 
     let physmem_virt = used.get_free_range(machine_info.memory_hull().size(), kconfig::PAGE_SIZE);
-=======
-    #[cfg(feature = "kaslr")]
-    let mut rand = kaslr::init(&machine_info);
-
-    // TODO crate allocation plan for payload, stacks, TLS & physical memory
-    let physmem_off = VirtualAddress::new(0xffff_ffd8_0000_0000);
->>>>>>> afbb27b3
 
     // Move the FDT to a safe location, so we don't accidentally overwrite it
     log::trace!("copying FDT to safe location...");
@@ -128,12 +120,8 @@
         hartid,
         &page_table_result,
         fdt_virt,
-<<<<<<< HEAD
+        &payload,
         physmem_virt.start,
-=======
-        &payload,
-        physmem_off,
->>>>>>> afbb27b3
     )?;
 
     Ok((page_table_result, boot_info))
