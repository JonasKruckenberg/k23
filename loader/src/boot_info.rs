--- conflicted
+++ resolved
@@ -12,11 +12,8 @@
     boot_hart: usize,
     page_table_result: &PageTableResult,
     fdt_virt: VirtualAddress,
-<<<<<<< HEAD
     payload: &Payload,
-=======
     physmem_off: VirtualAddress,
->>>>>>> 5fe049d6
 ) -> crate::Result<&'static BootInfo> {
     let frame = alloc.allocate_frame()?;
 
