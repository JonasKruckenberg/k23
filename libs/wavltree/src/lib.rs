//! # An intrusive Weak AVL Tree.
//!
//! A Rust implementation of Weak AVL Trees, primarily for use in the [k23 operating system][k23].
//!
//! Weak AVL trees are *self-balancing binary search trees* introduced by [Haeupler, Sen & Tarjan (2015)][paper] that are
//! similar to red-black trees but better in several ways.
//! In particular, their worst-case height is that of AVL trees (~1.44log2(n) as opposed to 2log2(n) for red-black trees),
//! while tree restructuring operations after deletions are even more efficient than red-black trees.
//! Additionally, this implementation is *intrusive* meaning node data (pointers to other nodes etc.) are stored _within_
//! participating values, rather than being allocated and owned by the tree itself.
//!
//! **This crate is self-contained, (somewhat) fuzzed, and fully `no_std`.**
//!
//! ## Example
//!
//! The following example shows an implementation of a simple intrusive WAVL tree node (`MyNode`) and
//! how it can be used with `WAVLTree`, notice how - due to the intrusive nature of the data structure -
//! there is quite a lot more setup required, compared to e.g. a `BTreeMap` or `HashMap`.
//!
//! ```rust
//! # extern crate alloc;
//! # use alloc::boxed::Box;
//! # use core::mem::offset_of;
//! # use core::pin::Pin;
//! # use core::ptr::NonNull;
//! #[derive(Default)]
//! struct MyNode {
//!     links: wavltree::Links<Self>,
//!     value: usize,
//! }
//!
//! impl MyNode {
//!     pub fn new(value: usize) -> Self {
//!         let mut this = Self::default();
//!         this.value = value;
//!         this
//!     }
//! }
//!
//! // Participation in an intrusive collection requires a bit more effort
//! // on the values's part.
//! unsafe impl wavltree::Linked for MyNode {
//!     /// The owning handle type, must ensure participating values are pinned in memory.
//!     type Handle = Pin<Box<Self>>;
//!     /// The key type by which entries are identified.
//!     type Key = usize;
//!
//!     /// Convert a `Handle` into a raw pointer to `Self`,
//!     /// taking ownership of it in the process.
//!     fn into_ptr(handle: Self::Handle) -> NonNull<Self> {
//!         unsafe { NonNull::from(Box::leak(Pin::into_inner_unchecked(handle))) }
//!     }
//!
//!     /// Convert a raw pointer back into an owned `Handle`.
//!     unsafe fn from_ptr(ptr: NonNull<Self>) -> Self::Handle {
//!         Pin::new_unchecked(Box::from_raw(ptr.as_ptr()))
//!     }
//!
//!     /// Return the links of the node pointed to by ptr.
//!     unsafe fn links(ptr: NonNull<Self>) -> NonNull<wavltree::Links<Self>> {
//!         ptr.map_addr(|addr| {
//!             let offset = offset_of!(Self, links);
//!             addr.checked_add(offset).unwrap()
//!         })
//!         .cast()
//!     }
//!
//!     /// Retrieve the key identifying this node within the collection.
//!     fn get_key(&self) -> &Self::Key {
//!         &self.value
//!    }
//! }
//!
//! fn main() {
//!     let mut tree = wavltree::WAVLTree::new();
//!     tree.insert(Box::pin(MyNode::new(42)));
//!     tree.insert(Box::pin(MyNode::new(17)));
//!     tree.insert(Box::pin(MyNode::new(9)));
//!
//!     tree.remove(&9);
//!
//!     let _entry = tree.entry(&42);
//! }
//! ```
//!
//! ## When To Use This
//!
//! - **want binary search** - WAVL trees are *sorted* collections that are efficient to search.
//! - **search more than you edit** - WAVL trees offer better search complexity than red-black trees at the cost of being
//!   slightly more complex.
//! - **want to avoid hidden allocations** - Because node data is stored _inside_ participating values, an element can be
//!   added without requiring additional heap allocations.
//! - **have to allocator at all** - When elements have fixed memory locations (such as pages in a page allocator, `static`s),
//!   they can be added without *any allocations at all*.
//! - **want flexibility** - Intrusive data structures allow elements to participate in many different collections at the
//!   same time, e.g. a node might both be linked to a `WAVLTree` and an intrusive doubly-linked list at the same time.
//!
//! In short, `WAVLTree`s are a good choice for `no_std` binary search trees such as inside page allocators.
//!
//! ## When Not To Use This
//!
//! - **need to store primitives** - Intrusive collections require elements to store the node data, which excludes
//!   primitives such as strings or numbers, since they can't hold this metadata.
//! - **can't use unsafe** - Both this implementation and code consuming it require `unsafe`, the `Linked` trait is unsafe
//!   to implement since it requires implementors uphold special invariants.
//! - **you are unsure if you need this** - Search trees and especially intrusive ones like this are niche data structures,
//!   only use them if you are sure you need them. Very likely doing binary search on a sorted `Vec` or using a `HashMap`
//!   works better for your use case.
//!
//! ## Cargo Features
//!
//! The following features are available:
//!
//! | Feature | Default | Explanation                                                                               |
//! |:--------|:--------|:------------------------------------------------------------------------------------------|
//! | `dot`   | `false` | Enables the `WAVLTree::dot` method, which allows display of the tree in [graphviz format] |
//!
//! [paper]: https://sidsen.azurewebsites.net/papers/rb-trees-talg.pdf
//! [k23]: https://github.com/JonasKruckenberg/k23
//! [graphviz format]: https://graphviz.org

#![cfg_attr(not(test), no_std)]
#![feature(let_chains)]

mod cursor;
#[cfg(feature = "dot")]
mod dot;
mod entry;
mod iter;
mod utils;

use crate::utils::Side;
use core::borrow::Borrow;
use core::cell::UnsafeCell;
use core::cmp::Ordering;
use core::marker::PhantomPinned;
use core::ops::{Bound, RangeBounds};
use core::ptr::NonNull;
use core::{fmt, mem, ptr};

pub use crate::cursor::{Cursor, CursorMut};
pub use crate::entry::{Entry, OccupiedEntry, VacantEntry};
#[cfg(feature = "dot")]
pub use dot::Dot;
pub use iter::{Iter, IterMut};

/// Trait implemented by types which can be members of an [intrusive WAVL tree][WAVLTree].
///
/// In order to be part of an intrusive WAVL tree, a type must contain a
/// `Links` type that stores the pointers to other nodes in the tree.
///
/// # Safety
///
/// This is unsafe to implement because it's the implementation's responsibility
/// to ensure that types implementing this trait are valid intrusive collection
/// nodes. In particular:
///
/// - Implementations **must** ensure that implementors are pinned in memory while they
///   are in an intrusive collection. While a given `Linked` type is in an intrusive
///   data structure, it may not be deallocated or moved to a different memory
///   location.
/// - The type implementing this trait **must not** implement [`Unpin`].
/// - Additional safety requirements for individual methods on this trait are
///   documented on those methods.
///
/// Failure to uphold these invariants will result in corruption of the
/// intrusive data structure, including dangling pointers.
///
/// # Implementing `Linked::links`
///
/// The [`Linked::links`] method provides access to a `Linked` type's `Links`
/// field through a [`NonNull`] pointer. This is necessary for a type to
/// participate in an intrusive structure, as it tells the intrusive structure
/// how to access the links to other parts of that data structure. However, this
/// method is somewhat difficult to implement correctly.
///
/// Suppose we have an element type like this:
/// ```rust
/// struct Entry {
///     links: wavltree::Links<Self>,
///     data: usize,
/// }
/// ```
///
/// The naive implementation of [`links`](Linked::links) for this `Entry` type
/// might look like this:
///
/// ```
/// use wavltree::Linked;
/// use core::ptr::NonNull;
///
/// # struct Entry {
/// #    links: wavltree::Links<Self>,
/// #    data: usize
/// # }
///
/// unsafe impl Linked for Entry {
///     # type Handle = NonNull<Self>;
///     # type Key = usize;
///     # fn get_key(&self) -> &Self::Key { &self.data }
///     # fn into_ptr(r: Self::Handle) -> NonNull<Self> { r }
///     # unsafe fn from_ptr(ptr: NonNull<Self>) -> Self::Handle { ptr }
///     // ...
///
///     unsafe fn links(mut target: NonNull<Self>) -> NonNull<wavltree::Links<Self>> {
///         // Borrow the target's `links` field.
///         let links = &mut target.as_mut().links;
///         // Convert that reference into a pointer.
///         NonNull::from(links)
///     }
/// }
/// ```
///
/// However, this implementation **is not sound** under [Stacked Borrows]! It
/// creates a temporary reference from the original raw pointer, and then
/// creates a new raw pointer from that temporary reference. Stacked Borrows
/// will reject this reborrow as unsound.[^1]
///
/// There are two ways we can implement [`Linked::links`] without creating a
/// temporary reference in this manner. The recommended one is to use the
/// [`ptr::addr_of_mut!`] macro, as follows:
///
/// ```
/// use core::ptr::{self, NonNull};
/// # use wavltree::Linked;
/// # struct Entry {
/// #    links: wavltree::Links<Self>,
/// #    data: usize,
/// # }
///
/// unsafe impl Linked for Entry {
///     # type Handle = NonNull<Self>;
///     # type Key = usize;
///     # fn get_key(&self) -> &Self::Key { &self.data }
///     # fn into_ptr(r: Self::Handle) -> NonNull<Self> { r }
///     # unsafe fn from_ptr(ptr: NonNull<Self>) -> Self::Handle { ptr }
///     // ...
///
///     unsafe fn links(target: NonNull<Self>) -> NonNull<wavltree::Links<Self>> {
///        // Note that we use the `map_addr` method here that is part of the strict-provenance
///         target
///             .map_addr(|addr| {
///                 // Using the `offset_of!` macro here to calculate the offset of the `links` field
///                 // in our overall struct.
///                 let offset = core::mem::offset_of!(Self, links);
///                 addr.checked_add(offset).unwrap()
///             })
///             .cast()
///     }
/// }
/// ```
///
/// [^1]: Note that code like this is not *currently* known to result in
///     miscompiles, but it is rejected by tools like Miri as being unsound.
///     Like all undefined behavior, there is no guarantee that future Rust
///     compilers will not miscompile code like this, with disastrous results.
///
/// [^2]: And two different fields cannot both be the first field at the same
///      time...by definition.
///
/// [intrusive collection]: crate#intrusive-data-structures
/// [`Unpin`]: Unpin
/// [doubly-linked list]: crate::list
/// [MSPC queue]: crate::mpsc_queue
/// [Stacked Borrows]: https://github.com/rust-lang/unsafe-code-guidelines/blob/master/wip/stacked-borrows.md
pub unsafe trait Linked {
    /// The handle owning nodes in the tree.
    ///
    /// This type must have ownership over a `Self`-typed value. When a `Handle`
    /// is dropped, it should drop the corresponding `Linked` type.
    ///
    /// A quintessential example of a `Handle` is `Box`.
    type Handle;

    /// The type by which entries are identified.
    ///
    /// This type must be a unique identifier of an element, as it is used as the key for all public facing methods (e.g. `[WAVLTree::find`]).
    ///
    /// WAVL trees are sorted meaning that elements must form a total order (entries must be comparable
    /// using `<` and `>`). However, placing the `Ord` requirement directly on entries makes for an
    /// awkward API thanks to the intrusive nature of the data structure, so consumers may define a
    /// custom key type (and key extraction method [`Linked::get_key`]) by which entries are compared.
    ///
    /// # Example
    ///
    /// Suppose this is our element data structure where we want to identify entries *only* by their age.
    ///
    /// ```rust
    /// struct Entry {
    ///     links: wavltree::Links<Self>,
    ///     age: u16,
    ///     name: String
    /// }
    ///
    /// ```
    ///
    /// The corresponding `Linked` implementation would look like this:
    ///
    /// ```rust
    /// # use std::ptr::NonNull;
    ///
    /// # struct Entry {
    /// #    links: wavltree::Links<Self>,
    /// # age: u16,
    /// #    name: String
    /// # }
    ///
    /// unsafe impl wavltree::Linked for Entry {
    ///     # type Handle = NonNull<Self>;
    ///     # fn into_ptr(r: Self::Handle) -> NonNull<Self> { r }
    ///     # unsafe fn from_ptr(ptr: NonNull<Self>) -> Self::Handle { ptr }
    ///     # unsafe fn links(ptr: NonNull<Self>) -> NonNull<wavltree::Links<Entry>> { ptr.map_addr(|a| {
    ///     #    a.checked_add(core::mem::offset_of!(Self, links)).unwrap()
    ///     # }).cast() }
    ///     // ...
    ///
    ///     /// The age is our key
    ///     type Key = u16;
    ///
    ///     /// We just need to retrieve the age from self
    ///     fn get_key(&self) -> &Self::Key {
    ///         &self.age
    ///     }
    /// }
    /// ```
    type Key: Ord;

    // Required methods
    /// Convert a [`Self::Handle`] to a raw pointer to `Self`, taking ownership
    /// of it in the process.
    fn into_ptr(r: Self::Handle) -> NonNull<Self>;
    /// Convert a raw pointer to Self into an owning Self::Handle.
    ///
    /// # Safety
    /// This function is safe to call when:
    ///
    /// It is valid to construct a Self::Handle from a`raw pointer
    /// The pointer points to a valid instance of Self (e.g. it does not dangle).
    unsafe fn from_ptr(ptr: NonNull<Self>) -> Self::Handle;
    /// Return the links of the node pointed to by ptr.
    ///
    /// # Safety
    /// This function is safe to call when:
    ///
    /// It is valid to construct a Self::Handle from a`raw pointer
    /// The pointer points to a valid instance of Self (e.g. it does not dangle).
    /// See the [the trait-level documentation](#implementing-linkedlinks) documentation for details on how to correctly implement this method.
    unsafe fn links(ptr: NonNull<Self>) -> NonNull<Links<Self>>;

    /// Retrieve the key identifying this node within the collection. See [`Linked::Key`] for details.
    fn get_key(&self) -> &Self::Key;
}

type Link<T> = Option<NonNull<T>>;

/// An intrusive Weak AVL Tree.
///
/// This data structure supports efficient O(log n) lookup of elements and may be used for binary search.
/// All operations complete in logarithmic time.
///
/// A weak AVL Tree (also called WAVL tree) is binary search tree closely related
/// to AVL trees and red-black trees, combining the best properties of both.
/// When built using insertions only it has the same upper height bound of AVL trees (~1.44 log2(n)
/// where n is the number of elements in the tree) while at the same time requiring only a constant
/// number of rotations for insertions and deletions (worst case deletion requires 2 rotations).
pub struct WAVLTree<T>
where
    T: Linked + ?Sized,
{
    pub(crate) root: Link<T>,
    size: usize,
}

unsafe impl<T> Send for WAVLTree<T> where T: Linked + ?Sized {}
unsafe impl<T> Sync for WAVLTree<T> where T: Linked + ?Sized {}

impl<T> Drop for WAVLTree<T>
where
    T: Linked + ?Sized,
{
    fn drop(&mut self) {
        self.clear();
    }
}

impl<T> Default for WAVLTree<T>
where
    T: Linked + ?Sized,
{
    fn default() -> Self {
        Self::new()
    }
}

impl<T> WAVLTree<T>
where
    T: Linked + ?Sized,
{
    /// Creates a new, empty tree.
    #[must_use]
    pub const fn new() -> Self {
        Self {
            root: None,
            size: 0,
        }
    }

    /// Returns the number of entries in the tree.
    pub fn size(&self) -> usize {
        self.size
    }

    /// Returns `true` if the tree contains no entries.
    pub fn is_empty(&self) -> bool {
        debug_assert_eq!(self.root.is_none(), self.size() == 0);
        self.size() == 0
    }

<<<<<<< HEAD
=======
    /// Returns a double-ended iterator over a sub-range of entries in the tree. The simplest way is
    /// to use the range syntax `min..max`, thus `range(min..max)` will yield elements from min (inclusive)
    /// to max (exclusive). The range may also be entered as `(Bound<T>, Bound<T>)`, so for example
    /// `range((Excluded(4), Included(10)))` will yield a left-exclusive, right-inclusive
    /// range from 4 to 10.
>>>>>>> 85774355
    pub fn range<Q, R>(&self, range: R) -> Iter<'_, T>
    where
        <T as Linked>::Key: Borrow<Q>,
        Q: Ord,
        R: RangeBounds<Q>,
    {
        if self.is_empty() {
            return Iter {
                head: None,
                tail: None,
                _tree: self,
            };
        }

        let start = unsafe { self.find_lower_bound(range.start_bound()) };
        let end = unsafe { self.find_upper_bound(range.end_bound()) };

        Iter {
            head: start,
            tail: end,
            _tree: self,
        }
    }

<<<<<<< HEAD
=======
    /// Returns a mutable double-ended iterator over a sub-range of entries in the tree. The simplest way is
    /// to use the range syntax `min..max`, thus `range(min..max)` will yield elements from min (inclusive)
    /// to max (exclusive). The range may also be entered as `(Bound<T>, Bound<T>)`, so for example
    /// `range((Excluded(4), Included(10)))` will yield a left-exclusive, right-inclusive
    /// range from 4 to 10.
>>>>>>> 85774355
    pub fn range_mut<Q, R>(&mut self, range: R) -> IterMut<'_, T>
    where
        <T as Linked>::Key: Borrow<Q>,
        Q: Ord,
        R: RangeBounds<Q>,
    {
        if self.is_empty() {
            return IterMut {
                head: None,
                tail: None,
                _tree: self,
            };
        }

        let head = unsafe { self.find_lower_bound(range.start_bound()) };
        let tail = unsafe { self.find_upper_bound(range.end_bound()) };

        IterMut {
            head: head.or(tail),
            tail,
            _tree: self,
        }
    }

<<<<<<< HEAD
=======
    /// Returns the given key's corresponding entry in the tree for in-place manipulation.
>>>>>>> 85774355
    pub fn entry<Q>(&mut self, key: &Q) -> Entry<'_, T>
    where
        <T as Linked>::Key: Borrow<Q>,
        Q: Ord,
    {
        let (node, parent_and_side) = unsafe { self.find_internal(key) };

        if let Some(node) = node {
            Entry::Occupied(OccupiedEntry { node, _tree: self })
        } else {
            Entry::Vacant(VacantEntry {
                parent_and_side,
                _tree: self,
            })
        }
    }

<<<<<<< HEAD
=======
    /// Returns a cursor over the entire tree.
>>>>>>> 85774355
    #[inline]
    pub fn cursor(&self) -> Cursor<'_, T> {
        Cursor {
            current: None,
            _tree: self,
        }
    }

<<<<<<< HEAD
=======
    /// Returns a mutable cursor over the entire tree.
>>>>>>> 85774355
    #[inline]
    pub fn cursor_mut(&mut self) -> CursorMut<'_, T> {
        CursorMut {
            current: None,
            _tree: self,
        }
    }

<<<<<<< HEAD
=======
    /// Constructs a cursor from a raw pointer to a node.
    ///
    /// # Safety
    ///
    /// Caller has to ensure the pointer points to a valid node in the tree.
>>>>>>> 85774355
    #[inline]
    pub unsafe fn cursor_from_ptr(&self, ptr: NonNull<T>) -> Cursor<'_, T> {
        debug_assert!(T::links(ptr).as_ref().is_linked());
        Cursor {
            current: Some(ptr),
            _tree: self,
        }
    }

<<<<<<< HEAD
=======
    /// Constructs a mutable cursor from a raw pointer to a node.
    ///
    /// # Safety
    ///
    /// Caller has to ensure the pointer points to a valid node in the tree.
>>>>>>> 85774355
    #[inline]
    pub unsafe fn cursor_mut_from_ptr(&mut self, ptr: NonNull<T>) -> CursorMut<'_, T> {
        debug_assert!(T::links(ptr).as_ref().is_linked());
        CursorMut {
            current: Some(ptr),
            _tree: self,
        }
    }

    /// Insert a new entry into the `WAVLTree`.
    ///
    /// # Panics
    ///
    /// Panics if the new entry is already linked to a different intrusive collection.
    pub fn insert(&mut self, element: T::Handle) {
        unsafe {
            let ptr = T::into_ptr(element);
            debug_assert_ne!(self.root, Some(ptr));

            let ptr_links = T::links(ptr).as_mut();
            assert!(!ptr_links.is_linked());

            let key = T::get_key(ptr.as_ref());

            if let Some(mut curr) = self.root {
                let was_leaf;

                loop {
                    let curr_links = T::links(curr).as_mut();

                    let side = match key.cmp(curr.as_ref().get_key().borrow()) {
                        Ordering::Equal => {
                            return;
                        } // panic!("already inserted"),
                        Ordering::Less => Side::Left,
                        Ordering::Greater => Side::Right,
                    };

                    if let Some(child) = curr_links.child(side) {
                        curr = child;
                    } else {
                        was_leaf = curr_links.is_leaf();
                        ptr_links.replace_parent(Some(curr));
                        curr_links.replace_child(side, Some(ptr));
                        break;
                    }
                }

                if was_leaf {
                    self.balance_after_insert(ptr);
                }
            } else {
                self.root = Some(ptr);
            }

            self.size += 1;
        }
    }

    /// Removes an entry - identified by the given key - from the tree, returning the owned handle
    /// if the associated entry was part of the tree.
    ///
    /// The key may be any borrowed form of the entry’s key type, but the ordering on the borrowed
    /// form *must* match the ordering on the key type.
    pub fn remove<Q>(&mut self, key: &Q) -> Option<T::Handle>
    where
        <T as Linked>::Key: Borrow<Q>,
        Q: Ord,
    {
        unsafe {
            let ptr = self.find_internal(key).0?;
            self.size -= 1;
            Some(self.remove_internal(ptr))
        }
    }

<<<<<<< HEAD
=======
    /// Returns a [`Cursor`] pointing at the gap before the smallest key greater than the given bound.
>>>>>>> 85774355
    #[inline]
    pub fn lower_bound<Q>(&self, bound: Bound<&Q>) -> Cursor<'_, T>
    where
        <T as Linked>::Key: Borrow<Q>,
        Q: Ord,
    {
        Cursor {
            current: unsafe { self.find_lower_bound(bound) },
            _tree: self,
        }
    }

<<<<<<< HEAD
=======
    /// Returns a [`CursorMut`] pointing at the gap before the smallest key greater than the given bound.
>>>>>>> 85774355
    #[inline]
    pub fn lower_bound_mut<Q>(&mut self, bound: Bound<&Q>) -> CursorMut<'_, T>
    where
        <T as Linked>::Key: Borrow<Q>,
        Q: Ord,
    {
        CursorMut {
            current: unsafe { self.find_lower_bound(bound) },
            _tree: self,
        }
    }

<<<<<<< HEAD
=======
    /// Returns a [`Cursor`] pointing at the gap after the greatest key smaller than the given bound.
>>>>>>> 85774355
    #[inline]
    pub fn upper_bound<Q>(&self, bound: Bound<&Q>) -> Cursor<'_, T>
    where
        <T as Linked>::Key: Borrow<Q>,
        Q: Ord,
    {
        Cursor {
            current: unsafe { self.find_upper_bound(bound) },
            _tree: self,
        }
    }

<<<<<<< HEAD
=======
    /// Returns a [`CursorMut`] pointing at the gap after the greatest key smaller than the given bound.
>>>>>>> 85774355
    #[inline]
    pub fn upper_bound_mut<Q>(&mut self, bound: Bound<&Q>) -> CursorMut<'_, T>
    where
        <T as Linked>::Key: Borrow<Q>,
        Q: Ord,
    {
        CursorMut {
            current: unsafe { self.find_upper_bound(bound) },
            _tree: self,
        }
    }

    /// Gets an iterator over the entries in the tree, sorted by their key.
    pub fn iter(&self) -> Iter<'_, T> {
        Iter {
            head: self.root.map(|root| unsafe { utils::find_minimum(root) }),
            tail: self.root.map(|root| unsafe { utils::find_maximum(root) }),
            _tree: self,
        }
    }

    /// Gets a mutable iterator over the entries in the tree, sorted by their key.
    pub fn iter_mut(&mut self) -> IterMut<'_, T> {
        IterMut {
            head: self.root.map(|root| unsafe { utils::find_minimum(root) }),
            tail: self.root.map(|root| unsafe { utils::find_maximum(root) }),
            _tree: self,
        }
    }

    /// Removes all elements from the tree.
    ///
    /// This will properly unlink and drop all entries, which requires iterating through the tree.
    pub fn clear(&mut self) {
        if let Some(root) = self.root {
            self.clear_inner(root);
        }
    }

    #[inline]
    #[allow(
        clippy::only_used_in_recursion,
        reason = "need to ensure tree is borrowed for the entire time we operate on it"
    )]
    fn clear_inner(&mut self, node: NonNull<T>) {
        unsafe {
            let node_links = T::links(node).as_mut();
            if let Some(left) = node_links.left() {
                self.clear_inner(left);
            }
            if let Some(right) = node_links.right() {
                self.clear_inner(right);
            }
            node_links.unlink();
            T::from_ptr(node);
        }
    }

    /// Asserts as many of the tree's invariants as possible.
    ///
    /// Note that with debug assertions enabled, this includes validating the WAVL rank-balancing
    /// rules **which is disabled otherwise**.
    #[track_caller]
    pub fn assert_valid(&self) {
        unsafe {
            if let Some(root) = self.root {
                let root_links = T::links(root).as_ref();
                root_links.assert_valid();

                if let Some(left) = root_links.left() {
                    Self::assert_valid_inner(left, root);
                }

                if let Some(right) = root_links.right() {
                    Self::assert_valid_inner(right, root);
                }
            }
        }
    }

    #[track_caller]
    #[cfg_attr(not(debug_assertions), allow(unused))]
    unsafe fn assert_valid_inner(node: NonNull<T>, parent: NonNull<T>) {
        let node_links = T::links(node).as_ref();

        // assert that all links are set up correctly (no loops, self references, etc.)
        node_links.assert_valid();

        // We can only check the WAVL rule if we track the rank, which we only do in debug builds
        #[cfg(debug_assertions)]
        {
            let parent_links = T::links(parent).as_ref();

            // Weak AVL Rule: All rank differences are 1 or 2 and every leaf has rank 0.
            let rank_diff = parent_links.rank() - node_links.rank();
            assert!(
                rank_diff <= 2 && rank_diff > 0,
                "WAVL rank rule violation: rank difference must be 1 or 2, but was {rank_diff}; node = {node:#?}, parent = {parent:#?}",
            );
            if node_links.is_leaf() {
                assert_eq!(
                    node_links.rank(),
                    0,
                    "WAVL rank rule violation: leaf must be rank 0, but was {}",
                    node_links.rank(),
                );
            }
        }

        if let Some(left) = node_links.left() {
            // Assert that values in the right subtree are indeed less
            assert!(
                left.as_ref().get_key() < node.as_ref().get_key(),
                "Ordering violation: left subtree is not less than node"
            );
            Self::assert_valid_inner(left, node);
        }

        if let Some(right) = node_links.right() {
            // Assert that values in the right subtree are indeed greater
            assert!(
                right.as_ref().get_key() > node.as_ref().get_key(),
                "Ordering violation: right subtree is not greater than node"
            );
            Self::assert_valid_inner(right, node);
        }
    }

    #[cfg(feature = "dot")]
    pub fn dot(&self) -> Dot<'_, T> {
        Dot { tree: self }
    }

    unsafe fn find_lower_bound<Q>(&self, bound: Bound<&Q>) -> Option<NonNull<T>>
    where
        <T as Linked>::Key: Borrow<Q>,
        Q: Ord,
    {
        let mut result = None;
        let mut tree = self.root;
        while let Some(curr) = tree {
            let curr_lks = unsafe { T::links(curr).as_ref() };

            let cond = match bound {
                Bound::Included(key) => key <= curr.as_ref().get_key().borrow(),
                Bound::Excluded(key) => key < curr.as_ref().get_key().borrow(),
                Bound::Unbounded => true,
            };

            if cond {
                result = tree;
                tree = curr_lks.left();
            } else {
                tree = curr_lks.right();
            }
        }

        result
    }

    unsafe fn find_upper_bound<Q>(&self, bound: Bound<&Q>) -> Option<NonNull<T>>
<<<<<<< HEAD
=======
    where
        <T as Linked>::Key: Borrow<Q>,
        Q: Ord,
    {
        let mut result = None;
        let mut tree = self.root;
        while let Some(curr) = tree {
            let curr_lks = unsafe { T::links(curr).as_ref() };

            let cond = match bound {
                Bound::Included(key) => key < curr.as_ref().get_key().borrow(),
                Bound::Excluded(key) => key <= curr.as_ref().get_key().borrow(),
                Bound::Unbounded => false,
            };

            if cond {
                tree = curr_lks.left();
            } else {
                result = tree;
                tree = curr_lks.right();
            }
        }

        result
    }

    #[allow(clippy::type_complexity)]
    unsafe fn find_internal<Q>(&self, key: &Q) -> (Option<NonNull<T>>, Option<(NonNull<T>, Side)>)
>>>>>>> 85774355
    where
        <T as Linked>::Key: Borrow<Q>,
        Q: Ord,
    {
<<<<<<< HEAD
        let mut result = None;
        let mut tree = self.root;
        while let Some(curr) = tree {
            let curr_lks = unsafe { T::links(curr).as_ref() };

            let cond = match bound {
                Bound::Included(key) => key < curr.as_ref().get_key().borrow(),
                Bound::Excluded(key) => key <= curr.as_ref().get_key().borrow(),
                Bound::Unbounded => false,
            };

            if cond {
                tree = curr_lks.left();
            } else {
                result = tree;
                tree = curr_lks.right();
            }
        }

        result
    }

    #[warn(clippy::type_complexity)]
    unsafe fn find_internal<Q>(&self, key: &Q) -> (Option<NonNull<T>>, Option<(NonNull<T>, Side)>)
    where
        <T as Linked>::Key: Borrow<Q>,
        Q: Ord,
    {
=======
>>>>>>> 85774355
        let mut parent = None;
        let mut tree = self.root;
        while let Some(curr) = tree {
            let curr_lks = unsafe { T::links(curr).as_ref() };

            match key.cmp(curr.as_ref().get_key().borrow()) {
                Ordering::Equal => return (Some(curr), parent),
                Ordering::Less => {
                    parent = Some((curr, Side::Left));
                    tree = curr_lks.left();
                }
                Ordering::Greater => {
                    parent = Some((curr, Side::Right));
                    tree = curr_lks.right()
                }
            }
        }

        (None, parent)
    }

    unsafe fn remove_internal(&mut self, node: NonNull<T>) -> T::Handle {
        let node_links = T::links(node).as_mut();

        // Figure out which node we need to splice in, replacing node
        let y = if let Some(right) = node_links.right()
            && node_links.left().is_some()
        {
            utils::find_minimum(right)
        } else {
            node
        };

        // Find the child if the node to that we will move up
        let y_links = T::links(y).as_ref();
        let mut p_y = y_links.parent();
        let x = y_links.left().or(y_links.right());

        // Check if y is a 2-child of its parent
        let is_2_child = p_y
            .map(|parent| utils::node_is_2_child(y, parent))
            .unwrap_or_default();

        // Replace Y with X which will effectively remove Y from the tree
        {
            if let Some(p_y) = y_links.parent() {
                let p_y_links = T::links(p_y).as_mut();

                // Ensure the right/left pointer of the parent of the node to
                // be spliced out points to its new child
                if p_y_links.left() == Some(y) {
                    p_y_links.replace_left(x);
                } else {
                    assert_eq!(p_y_links.right(), Some(y));
                    p_y_links.replace_right(x);
                }
            } else {
                // We're deleting the root, so swap in the new candidate
                self.root = x;
            }

            // Splice in the child of the node to be removed
            if let Some(x) = x {
                T::links(x).as_mut().replace_parent(y_links.parent());
            }
        }

        if !ptr::eq(y.as_ptr(), node.as_ptr()) {
            self.swap_in_node_at(node, y);
            if p_y == Some(node) {
                p_y = Some(y);
            }
        }

        if let Some(p_y) = p_y {
            if is_2_child {
                // println!(
                //     "x {:?} is 3-child of p_y {:?}",
                //     x.map(|x| x.as_ref()),
                //     p_y.as_ref()
                // );
                self.rebalance_after_remove_3_child(x, p_y);
            } else if x.is_none() && T::links(p_y).as_ref().is_leaf() {
                // println!("p_y {:?} is a 2,2 leaf", p_y.as_ref());
                self.rebalance_after_remove_2_2_leaf(p_y);
            }

            assert!(!(T::links(p_y).as_ref().is_leaf() && T::links(p_y).as_ref().rank_parity()));
        }

        // unlink the node from the tree and return
        node_links.unlink();
        T::from_ptr(node)
    }

    pub(crate) fn balance_after_insert(&mut self, mut x: NonNull<T>) {
        unsafe {
            let mut parent = T::links(x).as_ref().parent().unwrap();

            // The WAVL rank rules require all rank differences to be either 1 or 2; 0 is now allowed.
            // The parent was previously a 1,1 leaf, but is now a 0,1 unary node. 0 is not allowed
            // so we need to rebalance.
            //
            // Sep 1: Promotion
            // We begin with promoting the parent nodes, according to the following algorithm:
            //
            // while parent_.is_some() && parent is 0,1
            //      promote parent
            //      move up the tree
            //
            // To determine whether parent is a 0,1 node, we need `curr`s rank parity,
            // `parent`s rank parity and the other sibling's parity which we read below.
            // Note, that they are all `let mut` because we need to update them each iteration.

            let mut par_x: bool;
            let mut par_parent: bool;
            let mut par_sibling: bool;
            let mut sibling_side: Side;

            loop {
                // promote
                let parent_links = T::links(parent).as_mut();
                parent_links.promote();

                let Some(parent_) = parent_links.parent() else {
                    return;
                };

                // climb
                x = parent;
                parent = parent_;

                // update parities
                // note that we explicitly create new `T::links` references here bc we just updated the pointers.
                par_x = T::links(x).as_ref().rank_parity();
                par_parent = T::links(parent).as_ref().rank_parity();

                let (sibling, side) = utils::get_sibling(Some(x), parent);
                par_sibling = utils::get_link_parity(sibling);
                sibling_side = side;

                // Let N, P and S denote the current node, parent, and sibling parities
                // that we read above. Then `parent` is 0,1 iff (!N * !P * S) + (N * P * !S)
                //
                // This means when the inverse is true, we reached a parent that's not 0,1 and so
                // we can stop the promotion loop.
                if (!par_x || !par_parent || par_sibling) && (par_x || par_parent || !par_sibling) {
                    break;
                }
            }

            // At this point we know `x` has a parent and that parent is not 0,1. So either,
            // the rank rule has been restored or the parent is 0,2.
            //
            // Using the notation above, our parent is 0,2 iff (!N * !P * !S) + (N * P * S).
            // The inverse can be expressed much more succinctly as (N != P) || (N != S)
            // (according to godbolt also generates 3x less code)
            //
            // Therefore, iff (N != P) || (N != S) the rank rule holds and we are done
            if (par_x != par_parent) || (par_x != par_sibling) {
                return;
            }

            let x_links = T::links(x).as_mut();
            debug_assert!(x_links.parent().is_some());

            // If X is a left child, we rotate right, if it's a right child we rotate left
            //
            // We define
            // - Y as X's child in direction of rotation
            // - Z as X's parent
            let y = x_links.child(sibling_side);
            let z = x_links.parent();

            if let Some(y) = y
                && T::links(y).as_ref().rank_parity() != par_x
            {
                // If Y is a 1-child we do a double rotation, then demote x and z
                self.double_rotate_at(y, sibling_side);

                T::links(y).as_mut().promote();
                x_links.demote();
            } else {
                // If not, do a single rotation and demote z
                self.rotate_at(x, sibling_side);
            }

            // finish up by doing the z demotion
            if let Some(z) = z {
                T::links(z).as_mut().demote();
            }
        }
    }

    unsafe fn rebalance_after_remove_3_child(&mut self, mut x: Link<T>, mut z: NonNull<T>) {
        let mut z_links = T::links(z).as_mut();

        // Step 1: Demotions.
        //
        // The paper states "While X is 3-child and Y is a 2-child or 2,2"
        loop {
            let y = if z_links.left() == x {
                z_links.right()
            } else {
                z_links.left()
            };

            let creates_3_node = z_links
                .parent()
                .map(|p_z| T::links(p_z).as_ref().rank_parity() == z_links.rank_parity())
                .unwrap_or_default();

            if utils::get_link_parity(y) == z_links.rank_parity() {
                z_links.demote();
            } else {
                let y_links = T::links(y.unwrap()).as_mut();

                // compute y_is_22_node
                let y_is_22_node = if y_links.rank_parity() {
                    // If Y has odd rank parity, it is a 2,2 node if both its
                    // children have odd parity, meaning each child either does
                    // not exist, or exists and has odd parity.
                    utils::get_link_parity(y_links.left())
                        && utils::get_link_parity(y_links.right())
                } else {
                    // If Y has even rank parity, it can only be a 2,2 node if it is
                    // a binary node and both of its children have even parity.
                    let y_left_links = y_links.left().map(|l| T::links(l).as_ref());
                    let y_right_links = y_links.right().map(|r| T::links(r).as_ref());

                    y_left_links.is_some_and(|l| !l.rank_parity())
                        && y_right_links.is_some_and(|l| !l.rank_parity())
                };

                if y_is_22_node {
                    y_links.demote();
                    z_links.demote();
                } else {
                    // At this point we know that y is neither a 2-child nor a 2,2 node
                    // and give the loop conditions above this means we're done with promotions.
                    // x still might be a 3-child, but that will be fixed with rotations below.
                    break;
                }
            }

            if let Some(parent) = z_links.parent() {
                // println!("climbing up...");
                x = Some(z);
                z = parent;
                z_links = T::links(z).as_mut();
            } else {
                // println!("no parent, done rebalancing");
                return;
            }

            if !creates_3_node {
                // println!("process didn't create 3-child");
                return;
            }
        }

        // Step 2: Rotation
        let (y, y_side) = crate::utils::get_sibling(x, z);
        let y_links = T::links(y.unwrap()).as_mut();

        let v = y_links.child(y_side.opposite());
        let w = y_links.child(y_side);

        if utils::get_link_parity(w) != y_links.rank_parity() {
            // println!(
            //     "w ({} child of y) is 1-child => {x_side} rotate at y {:?}, promote y {:?}, demote z {:?}",
            //     x_side.opposite(),
            //     y.unwrap().as_ref(),
            //     y.unwrap().as_ref(),
            //     z.as_ref()
            // );

            self.rotate_at(y.unwrap(), y_side.opposite());

            y_links.promote();
            z_links.demote();

            if z_links.is_leaf() {
                // println!("z {z:#?} is leaf, demoting again",);
                z_links.demote();
            }
        } else {
            let v = v.unwrap();
            let v_links = T::links(v).as_mut();

            // println!("w ({} child of y) is 2-child => {x_side} double rotate at v {:?}, demote y {:?}, double demote z {:?}", x_side.opposite(), v.as_ref(), y.unwrap().as_ref(), z.as_ref());
            self.double_rotate_at(v, y_side.opposite());

            v_links.double_promote();
            y_links.demote();
            z_links.double_demote();
        }
    }

    unsafe fn rebalance_after_remove_2_2_leaf(&mut self, x: NonNull<T>) {
        // If we just turned node into a 2,2 leaf, it will have no children and
        // odd rank-parity.
        let x_links = T::links(x).as_mut();

        if !x_links.rank_parity() || x_links.left().is_some() || x_links.right().is_some() {
            return;
        }

        if let Some(parent) = x_links.parent()
            && crate::utils::node_is_2_child(x, parent)
        {
            // Demote the node turning it into a 1,1 leaf.
            x_links.demote();

            // By demoting this node, we just created a 3-child so we need to deal with that.
            self.rebalance_after_remove_3_child(Some(x), parent);
        } else {
            // Demote the node turning it into a 1,1 leaf.
            x_links.demote();
        }
    }

    unsafe fn rotate_at(&mut self, x: NonNull<T>, side: Side) {
        let x_links = T::links(x).as_mut();
        let y = x_links.child(side);
        let z = x_links.parent().unwrap();
        let z_links = T::links(z).as_mut();
        let p_z = z_links.parent();

        // Rotate X into place
        x_links.replace_parent(p_z);
        if let Some(p_z) = p_z {
            let p_z_links = T::links(p_z).as_mut();

            if p_z_links.left() == Some(z) {
                p_z_links.replace_left(Some(x));
            } else {
                p_z_links.replace_right(Some(x));
            }
        } else {
            self.root = Some(x);
        }

        // make z the `side`-child of x
        x_links.replace_child(side, Some(z));
        z_links.replace_parent(Some(x));

        // make y the `opposite side`-child of z
        z_links.replace_child(side.opposite(), y);
        if let Some(y) = y {
            T::links(y).as_mut().replace_parent(Some(z));
        }
    }

    unsafe fn double_rotate_at(&mut self, y: NonNull<T>, side: Side) {
        let y_links = T::links(y).as_mut();

        let x = y_links.parent().unwrap();
        let x_links = T::links(x).as_ref();
        let z = x_links.parent().unwrap();
        let z_links = T::links(z).as_ref();
        let p_z = z_links.parent();

        // Rotate Y into place
        y_links.replace_parent(p_z);
        if let Some(p_z) = p_z {
            let p_z_links = T::links(p_z).as_mut();

            if p_z_links.left() == Some(z) {
                p_z_links.replace_left(Some(y));
            } else {
                p_z_links.replace_right(Some(y));
            }
        } else {
            self.root = Some(y);
        }

        let mut move_subtrees = |lt: NonNull<T>, gt: NonNull<T>| {
            let lt_links = T::links(lt).as_mut();
            let gt_links = T::links(gt).as_mut();

            // Move y's left subtree (since lt > left(y)) to lt's right subtree
            lt_links.replace_right(y_links.left());

            if let Some(left) = y_links.left() {
                T::links(left).as_mut().replace_parent(Some(lt));
            }

            y_links.replace_left(Some(lt));
            lt_links.replace_parent(Some(y));

            // Move y's right subtree (since gt > right(y)) to gt's left subtree
            gt_links.replace_left(y_links.right());

            if let Some(right) = y_links.right() {
                T::links(right).as_mut().replace_parent(Some(gt));
            }

            y_links.replace_right(Some(gt));
            gt_links.replace_parent(Some(y));
        };

        match side {
            Side::Left => move_subtrees(z, x),
            Side::Right => move_subtrees(x, z),
        }
    }

    unsafe fn swap_in_node_at(&mut self, old: NonNull<T>, new: NonNull<T>) {
        let old_links = T::links(old).as_mut();
        let new_links = T::links(new).as_mut();

        let parent = old_links.parent();
        let left = old_links.left();
        let right = old_links.right();

        new_links.replace_parent(parent);
        if let Some(parent) = parent {
            let parent_links = T::links(parent).as_mut();
            if parent_links.left() == Some(old) {
                parent_links.replace_left(Some(new));
            } else {
                parent_links.replace_right(Some(new));
            }
        } else {
            self.root = Some(new);
        }

        new_links.replace_left(left);
        if let Some(left) = left {
            T::links(left).as_mut().replace_parent(Some(new));
        }
        old_links.replace_left(None);

        new_links.replace_right(right);
        if let Some(right) = right {
            T::links(right).as_mut().replace_parent(Some(new));
        }
        old_links.replace_right(None);

        // update parity
        new_links.set_rank(old_links);

        old_links.replace_parent(None);
    }
}

/// Links to other nodes in a [`WAVLTree`].
///
/// In order to be part of a [`WAVLTree`], a type must contain an instance of this type, and must implement the [`Linked`] trait.
///
/// # Debug assertions
///
/// With debug assertions enabled, `Links` also keeps track of the nodes rank, this is so
/// `WAVLTree::assert_valid` can assert the WAVL rank balancing rules. This increases the size of
/// `Links` by an additional `usize`
pub struct Links<T: ?Sized> {
    inner: UnsafeCell<LinksInner<T>>,
}

struct LinksInner<T: ?Sized> {
    rank_parity: bool,
    up: Link<T>,
    left: Link<T>,
    right: Link<T>,
    #[cfg(debug_assertions)]
    rank: usize,
    /// Linked list links must always be `!Unpin`, in order to ensure that they
    /// never receive LLVM `noalias` annotations; see also
    /// <https://github.com/rust-lang/rust/issues/63818>.
    _unpin: PhantomPinned,
}

impl<T: ?Sized> Default for Links<T> {
    fn default() -> Self {
        Self::new()
    }
}

impl<T: ?Sized> fmt::Debug for Links<T> {
    fn fmt(&self, f: &mut fmt::Formatter<'_>) -> fmt::Result {
        let mut f = f.debug_struct("Links");

        f.field("self", &format_args!("{self:p}"))
            .field("rank_parity", &self.rank_parity())
            .field("parent", &self.parent())
            .field("left", &self.left())
            .field("right", &self.left());

        #[cfg(debug_assertions)]
        f.field("rank", &self.rank());

        f.finish()
    }
}

impl<T: ?Sized> Links<T> {
    /// Returns new links for a [Weak AVL tree][WAVLTree].
    #[must_use]
    pub const fn new() -> Self {
        Self {
            inner: UnsafeCell::new(LinksInner {
                rank_parity: false, // nodes start out as leaves with rank 0, even parity
                #[cfg(debug_assertions)]
                rank: 0,
                up: None,
                left: None,
                right: None,
                _unpin: PhantomPinned,
            }),
        }
    }

    /// Returns `true` if this node is currently linked to a [WAVLTree].
    pub fn is_linked(&self) -> bool {
        let inner = unsafe { &*self.inner.get() };
        inner.up.is_some() || inner.left.is_some() || inner.right.is_some()
    }

    /// Forcefully unlinks this node from the tree.
    ///
    /// # Safety
    ///
    /// Calling this method on a node that is linked to a tree, **will corrupt the tree** leaving
    /// pointers to arbitrary memory around.
    unsafe fn unlink(&mut self) {
        self.inner.get_mut().up = None;
        self.inner.get_mut().left = None;
        self.inner.get_mut().right = None;
        self.inner.get_mut().rank_parity = false;
    }

    #[inline]
    #[cfg(debug_assertions)]
    pub(crate) fn rank(&self) -> usize {
        unsafe { (*self.inner.get()).rank }
    }
    #[inline]
    pub(crate) fn rank_parity(&self) -> bool {
        unsafe { (*self.inner.get()).rank_parity }
    }
    // TODO test
    #[inline]
    fn promote(&mut self) {
        self.inner.get_mut().rank_parity = !self.rank_parity();
        #[cfg(debug_assertions)]
        {
            self.inner.get_mut().rank += 1;
        }
    }
    // TODO test
    #[inline]
    fn demote(&mut self) {
        self.inner.get_mut().rank_parity = !self.rank_parity();
        #[cfg(debug_assertions)]
        {
            self.inner.get_mut().rank -= 1;
        }
    }
    #[inline]
    #[allow(unused)]
    fn double_promote(&mut self) {
        #[cfg(debug_assertions)]
        {
            self.inner.get_mut().rank += 2;
        }
    }
    #[inline]
    #[allow(unused)]
    fn double_demote(&mut self) {
        #[cfg(debug_assertions)]
        {
            self.inner.get_mut().rank -= 2;
        }
    }
    fn set_rank(&mut self, other: &Self) {
        self.inner.get_mut().rank_parity = other.rank_parity();
        #[cfg(debug_assertions)]
        {
            self.inner.get_mut().rank = other.rank();
        }
    }

    pub(crate) fn is_leaf(&self) -> bool {
        self.left().is_none() && self.right().is_none()
    }

    #[inline]
    pub(crate) fn parent(&self) -> Link<T> {
        unsafe { (*self.inner.get()).up }
    }
    #[inline]
    pub(crate) fn left(&self) -> Link<T> {
        unsafe { (*self.inner.get()).left }
    }
    #[inline]
    pub(crate) fn right(&self) -> Link<T> {
        unsafe { (*self.inner.get()).right }
    }

    #[inline]
    fn replace_parent(&mut self, lk: Link<T>) -> Link<T> {
        mem::replace(&mut self.inner.get_mut().up, lk)
    }
    #[inline]
    fn replace_left(&mut self, lk: Link<T>) -> Link<T> {
        mem::replace(&mut self.inner.get_mut().left, lk)
    }
    #[inline]
    fn replace_right(&mut self, lk: Link<T>) -> Link<T> {
        mem::replace(&mut self.inner.get_mut().right, lk)
    }

    #[inline]
    pub(crate) fn child(&self, side: Side) -> Link<T> {
        match side {
            Side::Left => unsafe { (*self.inner.get()).left },
            Side::Right => unsafe { (*self.inner.get()).right },
        }
    }
    #[inline]
    fn replace_child(&mut self, side: Side, child: Link<T>) -> Link<T> {
        match side {
            Side::Left => mem::replace(&mut self.inner.get_mut().left, child),
            Side::Right => mem::replace(&mut self.inner.get_mut().right, child),
        }
    }

    /// Asserts as many invariants about this particular node as possible.
    #[track_caller]
    pub fn assert_valid(&self)
    where
        T: Linked,
    {
        if let Some(parent) = self.parent() {
            assert_ne!(
                unsafe { T::links(parent) },
                NonNull::from(self),
                "node's parent cannot be itself; node={self:#?}"
            );
        }

        if let Some(left) = self.left() {
            assert_ne!(
                unsafe { T::links(left) },
                NonNull::from(self),
                "node's left child cannot be itself; node={self:#?}"
            );
        }

        if let Some(right) = self.right() {
            assert_ne!(
                unsafe { T::links(right) },
                NonNull::from(self),
                "node's right child cannot be itself; node={self:#?}"
            );
        }
        if let (Some(parent), Some(left)) = (self.parent(), self.left()) {
            assert_ne!(
                unsafe { T::links(parent) },
                unsafe { T::links(left) },
                "node's parent and left child cannot be the same; node={self:#?}"
            );
        }
        if let (Some(parent), Some(right)) = (self.parent(), self.right()) {
            assert_ne!(
                unsafe { T::links(parent) },
                unsafe { T::links(right) },
                "node's parent and right child cannot be the same; node={self:#?}"
            );
        }
        if let (Some(left), Some(right)) = (self.left(), self.right()) {
            assert_ne!(
                unsafe { T::links(left) },
                unsafe { T::links(right) },
                "node's left and right children cannot be the same; node={self:#?}"
            );
        }
    }
}

#[cfg(test)]
mod tests {
    extern crate alloc;

    use super::*;
    use alloc::boxed::Box;
    use alloc::vec::Vec;
    use core::mem::offset_of;
    use core::pin::Pin;
    use rand::prelude::SliceRandom;
    use rand::thread_rng;

    #[derive(Default)]
    struct TestEntry {
        value: usize,
        links: Links<Self>,
    }
    impl TestEntry {
        pub fn new(value: usize) -> Self {
            let mut this = Self::default();
            this.value = value;
            this
        }
    }
    impl fmt::Debug for TestEntry {
        fn fmt(&self, f: &mut fmt::Formatter<'_>) -> fmt::Result {
            f.debug_struct("PlaceHolderEntry")
                .field("value", &self.value)
                .finish()
        }
    }
    unsafe impl Linked for TestEntry {
        /// Any heap-allocated type that owns an element may be used.
        ///
        /// An element *must not* move while part of an intrusive data
        /// structure. In many cases, `Pin` may be used to enforce this.
        type Handle = Pin<Box<Self>>;

        type Key = usize;

        /// Convert an owned `Handle` into a raw pointer
        fn into_ptr(handle: Self::Handle) -> NonNull<Self> {
            unsafe { NonNull::from(Box::leak(Pin::into_inner_unchecked(handle))) }
        }

        /// Convert a raw pointer back into an owned `Handle`.
        unsafe fn from_ptr(ptr: NonNull<Self>) -> Self::Handle {
            // Safety: `NonNull` *must* be constructed from a pinned reference
            // which the tree implementation upholds.
            Pin::new_unchecked(Box::from_raw(ptr.as_ptr()))
        }

        unsafe fn links(ptr: NonNull<Self>) -> NonNull<Links<Self>> {
            ptr.map_addr(|addr| {
                let offset = offset_of!(Self, links);
                addr.checked_add(offset).unwrap()
            })
            .cast()
        }

        fn get_key(&self) -> &Self::Key {
            &self.value
        }
    }

    #[cfg(not(target_os = "none"))]
    #[test]
    fn random_inserts_and_removals() {
        let mut tree: WAVLTree<TestEntry> = WAVLTree::new();

        let mut rng = thread_rng();

        let mut nums = (0..30).collect::<Vec<_>>();
        nums.shuffle(&mut rng);

        println!("inserts {nums:?}");
        for i in nums.clone() {
            println!("=== inserting {i}");
            tree.insert(Box::pin(TestEntry::new(i)));
            println!("=== inserted {i}");
        }

        nums.shuffle(&mut rng);

        println!("deletions {nums:?}");
        for i in nums {
            println!("=== removing {i}");
            tree.remove(&i);
            // println!("{}", tree.dot());
            println!("=== removed {i}");
        }
    }

    #[cfg(not(target_os = "none"))]
    #[test]
    fn random_inserts_and_searches() {
        let mut tree: WAVLTree<TestEntry> = WAVLTree::new();

        let mut rng = thread_rng();

        let mut nums = (0..50).collect::<Vec<_>>();
        nums.shuffle(&mut rng);

        println!("inserts {nums:?}");
        for i in nums.clone() {
            println!("=== inserting {i}");
            tree.insert(Box::pin(TestEntry::new(i)));
            println!("=== inserted {i}");
        }

        nums.shuffle(&mut rng);

        println!("searches {nums:?}");
        for i in nums {
            println!("=== searching {i}");

            match tree.entry(&i) {
                Entry::Occupied(e) => assert_eq!(i, e.get().value),
                Entry::Vacant(_) => panic!(),
            }
            // println!("{}", tree.dot());
            println!("=== found {i}");
        }
    }

    #[cfg(not(target_os = "none"))]
    #[test]
    fn range() {
        let mut tree: WAVLTree<TestEntry> = WAVLTree::new();

        for i in 0..16 {
            let i = i * 2;
            println!("=== inserting {i}");
            tree.insert(Box::pin(TestEntry::new(i)));
            println!("=== inserted {i}");
        }

        for i in tree.range(4..=6) {
            println!("range iter {i:?}");
        }
    }

    #[cfg(not(target_os = "none"))]
    #[test]
    fn entry_next() {
        let mut tree: WAVLTree<TestEntry> = WAVLTree::new();

        tree.insert(Box::pin(TestEntry::new(1000)));
        tree.insert(Box::pin(TestEntry::new(3000)));

        let entry = tree.entry(&2000);
        assert!(matches!(entry, Entry::Vacant(_)));

        assert_eq!(entry.peek_next().unwrap().value, 3000);
    }
}<|MERGE_RESOLUTION|>--- conflicted
+++ resolved
@@ -416,14 +416,11 @@
         self.size() == 0
     }
 
-<<<<<<< HEAD
-=======
     /// Returns a double-ended iterator over a sub-range of entries in the tree. The simplest way is
     /// to use the range syntax `min..max`, thus `range(min..max)` will yield elements from min (inclusive)
     /// to max (exclusive). The range may also be entered as `(Bound<T>, Bound<T>)`, so for example
     /// `range((Excluded(4), Included(10)))` will yield a left-exclusive, right-inclusive
     /// range from 4 to 10.
->>>>>>> 85774355
     pub fn range<Q, R>(&self, range: R) -> Iter<'_, T>
     where
         <T as Linked>::Key: Borrow<Q>,
@@ -448,14 +445,11 @@
         }
     }
 
-<<<<<<< HEAD
-=======
     /// Returns a mutable double-ended iterator over a sub-range of entries in the tree. The simplest way is
     /// to use the range syntax `min..max`, thus `range(min..max)` will yield elements from min (inclusive)
     /// to max (exclusive). The range may also be entered as `(Bound<T>, Bound<T>)`, so for example
     /// `range((Excluded(4), Included(10)))` will yield a left-exclusive, right-inclusive
     /// range from 4 to 10.
->>>>>>> 85774355
     pub fn range_mut<Q, R>(&mut self, range: R) -> IterMut<'_, T>
     where
         <T as Linked>::Key: Borrow<Q>,
@@ -480,10 +474,7 @@
         }
     }
 
-<<<<<<< HEAD
-=======
     /// Returns the given key's corresponding entry in the tree for in-place manipulation.
->>>>>>> 85774355
     pub fn entry<Q>(&mut self, key: &Q) -> Entry<'_, T>
     where
         <T as Linked>::Key: Borrow<Q>,
@@ -501,10 +492,7 @@
         }
     }
 
-<<<<<<< HEAD
-=======
     /// Returns a cursor over the entire tree.
->>>>>>> 85774355
     #[inline]
     pub fn cursor(&self) -> Cursor<'_, T> {
         Cursor {
@@ -513,10 +501,7 @@
         }
     }
 
-<<<<<<< HEAD
-=======
     /// Returns a mutable cursor over the entire tree.
->>>>>>> 85774355
     #[inline]
     pub fn cursor_mut(&mut self) -> CursorMut<'_, T> {
         CursorMut {
@@ -525,14 +510,11 @@
         }
     }
 
-<<<<<<< HEAD
-=======
     /// Constructs a cursor from a raw pointer to a node.
     ///
     /// # Safety
     ///
     /// Caller has to ensure the pointer points to a valid node in the tree.
->>>>>>> 85774355
     #[inline]
     pub unsafe fn cursor_from_ptr(&self, ptr: NonNull<T>) -> Cursor<'_, T> {
         debug_assert!(T::links(ptr).as_ref().is_linked());
@@ -542,14 +524,11 @@
         }
     }
 
-<<<<<<< HEAD
-=======
     /// Constructs a mutable cursor from a raw pointer to a node.
     ///
     /// # Safety
     ///
     /// Caller has to ensure the pointer points to a valid node in the tree.
->>>>>>> 85774355
     #[inline]
     pub unsafe fn cursor_mut_from_ptr(&mut self, ptr: NonNull<T>) -> CursorMut<'_, T> {
         debug_assert!(T::links(ptr).as_ref().is_linked());
@@ -626,10 +605,7 @@
         }
     }
 
-<<<<<<< HEAD
-=======
     /// Returns a [`Cursor`] pointing at the gap before the smallest key greater than the given bound.
->>>>>>> 85774355
     #[inline]
     pub fn lower_bound<Q>(&self, bound: Bound<&Q>) -> Cursor<'_, T>
     where
@@ -642,10 +618,7 @@
         }
     }
 
-<<<<<<< HEAD
-=======
     /// Returns a [`CursorMut`] pointing at the gap before the smallest key greater than the given bound.
->>>>>>> 85774355
     #[inline]
     pub fn lower_bound_mut<Q>(&mut self, bound: Bound<&Q>) -> CursorMut<'_, T>
     where
@@ -658,10 +631,7 @@
         }
     }
 
-<<<<<<< HEAD
-=======
     /// Returns a [`Cursor`] pointing at the gap after the greatest key smaller than the given bound.
->>>>>>> 85774355
     #[inline]
     pub fn upper_bound<Q>(&self, bound: Bound<&Q>) -> Cursor<'_, T>
     where
@@ -674,10 +644,7 @@
         }
     }
 
-<<<<<<< HEAD
-=======
     /// Returns a [`CursorMut`] pointing at the gap after the greatest key smaller than the given bound.
->>>>>>> 85774355
     #[inline]
     pub fn upper_bound_mut<Q>(&mut self, bound: Bound<&Q>) -> CursorMut<'_, T>
     where
@@ -839,8 +806,6 @@
     }
 
     unsafe fn find_upper_bound<Q>(&self, bound: Bound<&Q>) -> Option<NonNull<T>>
-<<<<<<< HEAD
-=======
     where
         <T as Linked>::Key: Borrow<Q>,
         Q: Ord,
@@ -869,42 +834,10 @@
 
     #[allow(clippy::type_complexity)]
     unsafe fn find_internal<Q>(&self, key: &Q) -> (Option<NonNull<T>>, Option<(NonNull<T>, Side)>)
->>>>>>> 85774355
     where
         <T as Linked>::Key: Borrow<Q>,
         Q: Ord,
     {
-<<<<<<< HEAD
-        let mut result = None;
-        let mut tree = self.root;
-        while let Some(curr) = tree {
-            let curr_lks = unsafe { T::links(curr).as_ref() };
-
-            let cond = match bound {
-                Bound::Included(key) => key < curr.as_ref().get_key().borrow(),
-                Bound::Excluded(key) => key <= curr.as_ref().get_key().borrow(),
-                Bound::Unbounded => false,
-            };
-
-            if cond {
-                tree = curr_lks.left();
-            } else {
-                result = tree;
-                tree = curr_lks.right();
-            }
-        }
-
-        result
-    }
-
-    #[warn(clippy::type_complexity)]
-    unsafe fn find_internal<Q>(&self, key: &Q) -> (Option<NonNull<T>>, Option<(NonNull<T>, Side)>)
-    where
-        <T as Linked>::Key: Borrow<Q>,
-        Q: Ord,
-    {
-=======
->>>>>>> 85774355
         let mut parent = None;
         let mut tree = self.root;
         while let Some(curr) = tree {
